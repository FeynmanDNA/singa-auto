# Rafiki

## Installation

Prerequisites: MacOS or Linux environment

1. Install Docker 18

2. Install Python 3.6

## Quickstart

1. Create the configuration file `./.env.sh` for Rafiki:

    ```sh
    bash scripts/create_env_file.sh
    ```

2. Setup Rafiki's complete stack with the init script:

    ```sh
    bash scripts/start.sh
    ```

<<<<<<< HEAD
    If you are using multiple nodes, build these images on other nodes:

    ```sh
    bash scripts/build_image_model.sh
    bash scripts/build_query_frontend.sh
    ```

3. To destroy Rafiki's complete stack:
=======
4. To destroy Rafiki's complete stack:
>>>>>>> b2c360b7

    ```sh
    bash scripts/stop.sh
    ```

## Manual Setup

Shell scripts in the `./scripts/` folder build & run parts of Rafiki's stack. Refer to the commands in `./scripts/start.sh`.
        
If you are using multiple nodes, also build these images on other nodes:

```sh
bash scripts/build_image_model.sh
bash scripts/build_query_frontend.sh
```

## Using Rafiki

Visit Rafiki's documentation at https://nginyc.github.io/rafiki2/docs/.

## Building Rafiki's Documentation

Rafiki uses [Sphinx documentation](http://www.sphinx-doc.org) and hosts the documentation with [Github Pages](https://pages.github.com/) on the [`/gh-pages` branch](https://github.com/nginyc/rafiki2/tree/gh-pages). Build & view Rafiki's Sphinx documentation on your machine with the following commands:

```shell
pip install sphinx
sphinx-build -b html . docs
open docs/index.html
```

## Rafiki Admin HTTP Server REST API

To make calls to the HTTP endpoints, you'll need first authenticate with email & password against the `POST /tokens` endpoint to obtain an authentication token `token`, and subsequently add the `Authorization` header for every other call:

`Authorization: Bearer {{token}}`

The list of available HTTP endpoints & their request formats are available as a *Postman* collection (OUTDATED) in the root of this project.

### Creating a Model

For the `POST /models` endpoint, you'll need to first serialize the model:

```py
from rafiki.model import serialize_model_to_file
from rafiki.model.SingleHiddenLayerTensorflowModel import SingleHiddenLayerTensorflowModel
model_inst = SingleHiddenLayerTensorflowModel()
serialize_model_to_file(model_inst, out_file_path='model.pickle')
```

Then, together with the `name` & `task` fields, upload the output serialized model file as the `model_serialized` field of a multi-part form data request.

## Troubleshooting

You can read all logs in the logs directory:

```sh
open /var/log/rafiki
```

By default, you can connect to the PostgreSQL using a PostgreSQL client (e.g [Postico](https://eggerapps.at/postico/)) with these credentials:

```sh
POSTGRES_HOST=localhost
POSTGRES_PORT=5433
POSTGRES_USER=rafiki
POSTGRES_DB=rafiki
POSTGRES_PASSWORD=rafiki
```

Next, you can connect to Redis with *rebrow*:

```sh
source .env.sh
bash scripts/start_rebrow.sh
```

...with these credentials by default:

```sh
REDIS_HOST=rafiki_cache
REDIS_PORT=6379
```

When running the whole stack locally, if you encounter an error like "No space left on device", you might be running out of space allocated for Docker. Try removing all containers & images:

```sh
# Delete all containers
docker rm $(docker ps -a -q)
# Delete all images
docker rmi $(docker images -q)
```<|MERGE_RESOLUTION|>--- conflicted
+++ resolved
@@ -22,18 +22,7 @@
     bash scripts/start.sh
     ```
 
-<<<<<<< HEAD
-    If you are using multiple nodes, build these images on other nodes:
-
-    ```sh
-    bash scripts/build_image_model.sh
-    bash scripts/build_query_frontend.sh
-    ```
-
 3. To destroy Rafiki's complete stack:
-=======
-4. To destroy Rafiki's complete stack:
->>>>>>> b2c360b7
 
     ```sh
     bash scripts/stop.sh
