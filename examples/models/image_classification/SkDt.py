--- conflicted
+++ resolved
@@ -16,15 +16,10 @@
     @staticmethod
     def get_knob_config():
         return {
-<<<<<<< HEAD
-            'max_depth': IntegerKnob(2, 32 if APP_MODE != 'DEV' else 8),
+            'max_depth': IntegerKnob(2, 4),
             'splitter': CategoricalKnob(['best', 'random']),
             'criterion': CategoricalKnob(['gini', 'entropy']),
             'max_image_size': CategoricalKnob([16, 32])
-=======
-            'max_depth': IntegerKnob(2, 4),
-            'criterion': CategoricalKnob(['gini', 'entropy'])
->>>>>>> 1c9b3886
         }
 
     def __init__(self, **knobs):
