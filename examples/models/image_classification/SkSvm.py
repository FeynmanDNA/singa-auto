from sklearn import svm
import json
import pickle
import os
import base64
import numpy as np

from rafiki.model import BaseModel, InvalidModelParamsException, test_model_class, \
                        IntegerKnob, CategoricalKnob, FloatKnob, FixedKnob, utils
from rafiki.constants import TaskType, ModelDependency

class SkSvm(BaseModel):
    '''
    Implements a SVM on Scikit-Learn for image classification
    '''
    @staticmethod
    def get_knob_config():
        return {
<<<<<<< HEAD
            'max_iter': FixedKnob(40 if APP_MODE != 'DEV' else 10),
            'kernel': CategoricalKnob(['rbf', 'linear', 'poly']),
=======
            'max_iter': IntegerKnob(10, 20),
            'kernel': CategoricalKnob(['rbf', 'linear']),
>>>>>>> 1c9b3886
            'gamma': CategoricalKnob(['scale', 'auto']),
            'C': FloatKnob(1e-4, 1e4, is_exp=True),
            'max_image_size': CategoricalKnob([16, 32])
        }

    def __init__(self, **knobs):
        super().__init__(**knobs)
        self.__dict__.update(knobs)
        self._clf = self._build_classifier(self.max_iter, self.kernel, self.gamma, self.C)
        
    def train(self, dataset_uri):
        dataset = utils.dataset.load_dataset_of_image_files(dataset_uri, max_image_size=self.max_image_size, mode='L')
        self._image_size = dataset.image_size
        (images, classes) = zip(*[(image, image_class) for (image, image_class) in dataset])
        X = self._prepare_X(images)
        y = classes
        self._clf.fit(X, y)

    def evaluate(self, dataset_uri):
        dataset = utils.dataset.load_dataset_of_image_files(dataset_uri, max_image_size=self.max_image_size, mode='L')
        (images, classes) = zip(*[(image, image_class) for (image, image_class) in dataset])
        X = self._prepare_X(images)
        y = classes
        preds = self._clf.predict(X)
        accuracy = sum(y == preds) / len(y)
        return accuracy

    def predict(self, queries):
        queries = utils.dataset.transform_images(queries, image_size=self._image_size, mode='L')
        X = self._prepare_X(queries)
        probs = self._clf.predict_proba(X)
        return probs.tolist()

    def destroy(self):
        pass

    def dump_parameters(self):
        params = {}

        # Save model parameters
        clf_bytes = pickle.dumps(self._clf)
        clf_base64 = base64.b64encode(clf_bytes).decode('utf-8')
        params['clf_base64'] = clf_base64

        # Save image size
        params['image_size'] = self._image_size
        
        return params

    def load_parameters(self, params):
        # Load model parameters
        clf_base64 = params.get('clf_base64', None)
        if clf_base64 is None:
            raise InvalidModelParamsException()

        # Load image size
        self._image_size = params['image_size']
        
        clf_bytes = base64.b64decode(params['clf_base64'].encode('utf-8'))
        self._clf = pickle.loads(clf_bytes)

    def _prepare_X(self, images):
        return [np.asarray(image).flatten() for image in images]

    def _build_classifier(self, max_iter, kernel, gamma, C):
        clf = svm.SVC(
            max_iter=max_iter,
            kernel=kernel,
            gamma=gamma,
            C=C,
            probability=True
        ) 
        return clf


if __name__ == '__main__':
    test_model_class(
        model_file_path=__file__,
        model_class='SkSvm',
        task=TaskType.IMAGE_CLASSIFICATION,
        dependencies={
            ModelDependency.SCIKIT_LEARN: '0.20.0'
        },
        train_dataset_uri='data/fashion_mnist_for_image_classification_train.zip',
        val_dataset_uri='data/fashion_mnist_for_image_classification_val.zip',
        queries=[
            [[0, 0, 0, 0, 0, 0, 0, 0, 0, 0, 0, 0, 0, 0, 0, 0, 0, 0, 0, 0, 0, 0, 0, 0, 0, 0, 0, 0], 
            [0, 0, 0, 0, 0, 0, 0, 0, 0, 0, 0, 0, 0, 0, 0, 0, 0, 0, 0, 0, 0, 0, 0, 0, 0, 0, 0, 0], 
            [0, 0, 0, 0, 0, 0, 0, 0, 0, 0, 0, 0, 0, 0, 0, 0, 0, 0, 0, 0, 0, 0, 0, 0, 0, 0, 0, 0], 
            [0, 0, 0, 0, 0, 0, 0, 0, 0, 0, 0, 0, 0, 0, 0, 0, 0, 0, 0, 0, 0, 0, 0, 0, 0, 0, 0, 0], 
            [0, 0, 0, 0, 0, 0, 0, 0, 0, 0, 0, 0, 0, 0, 0, 0, 0, 0, 0, 0, 0, 0, 0, 0, 0, 0, 0, 0], 
            [0, 0, 0, 0, 0, 0, 0, 0, 0, 0, 0, 0, 0, 0, 0, 0, 0, 0, 0, 0, 0, 0, 0, 0, 0, 0, 0, 0], 
            [0, 0, 0, 0, 0, 0, 0, 0, 0, 0, 0, 0, 0, 0, 0, 0, 0, 0, 0, 0, 0, 0, 0, 0, 0, 0, 0, 0], 
            [0, 0, 0, 0, 0, 0, 0, 0, 0, 0, 0, 0, 0, 0, 0, 0, 0, 0, 0, 3, 1, 0, 0, 7, 0, 37, 0, 0], 
            [0, 0, 0, 0, 0, 0, 0, 0, 0, 0, 0, 0, 0, 1, 2, 0, 27, 84, 11, 0, 0, 0, 0, 0, 0, 119, 0, 0], 
            [0, 0, 0, 0, 0, 0, 0, 0, 0, 0, 0, 0, 0, 1, 0, 0, 88, 143, 110, 0, 0, 0, 0, 22, 93, 106, 0, 0], 
            [0, 0, 0, 0, 0, 0, 0, 0, 0, 0, 0, 0, 0, 4, 0, 53, 129, 120, 147, 175, 157, 166, 135, 154, 168, 140, 0, 0], 
            [0, 0, 0, 0, 0, 0, 0, 0, 0, 0, 0, 0, 2, 0, 11, 137, 130, 128, 160, 176, 159, 167, 178, 149, 151, 144, 0, 0], 
            [0, 0, 0, 0, 0, 0, 1, 0, 2, 1, 0, 3, 0, 0, 115, 114, 106, 137, 168, 153, 156, 165, 167, 143, 157, 158, 11, 0], 
            [0, 0, 0, 0, 1, 0, 0, 0, 0, 0, 3, 0, 0, 89, 139, 90, 94, 153, 149, 131, 151, 169, 172, 143, 159, 169, 48, 0], 
            [0, 0, 0, 0, 0, 0, 2, 4, 1, 0, 0, 0, 98, 136, 110, 109, 110, 162, 135, 144, 149, 159, 167, 144, 158, 169, 119, 0], 
            [0, 0, 2, 2, 1, 2, 0, 0, 0, 0, 26, 108, 117, 99, 111, 117, 136, 156, 134, 154, 154, 156, 160, 141, 147, 156, 178, 0], 
            [3, 0, 0, 0, 0, 0, 0, 21, 53, 92, 117, 111, 103, 115, 129, 134, 143, 154, 165, 170, 154, 151, 154, 143, 138, 150, 165, 43], 
            [0, 0, 23, 54, 65, 76, 85, 118, 128, 123, 111, 113, 118, 127, 125, 139, 133, 136, 160, 140, 155, 161, 144, 155, 172, 161, 189, 62], 
            [0, 68, 94, 90, 111, 114, 111, 114, 115, 127, 135, 136, 143, 126, 127, 151, 154, 143, 148, 125, 162, 162, 144, 138, 153, 162, 196, 58], 
            [70, 169, 129, 104, 98, 100, 94, 97, 98, 102, 108, 106, 119, 120, 129, 149, 156, 167, 190, 190, 196, 198, 198, 187, 197, 189, 184, 36], 
            [16, 126, 171, 188, 188, 184, 171, 153, 135, 120, 126, 127, 146, 185, 195, 209, 208, 255, 209, 177, 245, 252, 251, 251, 247, 220, 206, 49], 
            [0, 0, 0, 12, 67, 106, 164, 185, 199, 210, 211, 210, 208, 190, 150, 82, 8, 0, 0, 0, 178, 208, 188, 175, 162, 158, 151, 11], 
            [0, 0, 0, 0, 0, 0, 0, 0, 0, 0, 0, 0, 0, 0, 0, 0, 0, 0, 0, 0, 0, 0, 0, 0, 0, 0, 0, 0], 
            [0, 0, 0, 0, 0, 0, 0, 0, 0, 0, 0, 0, 0, 0, 0, 0, 0, 0, 0, 0, 0, 0, 0, 0, 0, 0, 0, 0], 
            [0, 0, 0, 0, 0, 0, 0, 0, 0, 0, 0, 0, 0, 0, 0, 0, 0, 0, 0, 0, 0, 0, 0, 0, 0, 0, 0, 0], 
            [0, 0, 0, 0, 0, 0, 0, 0, 0, 0, 0, 0, 0, 0, 0, 0, 0, 0, 0, 0, 0, 0, 0, 0, 0, 0, 0, 0], 
            [0, 0, 0, 0, 0, 0, 0, 0, 0, 0, 0, 0, 0, 0, 0, 0, 0, 0, 0, 0, 0, 0, 0, 0, 0, 0, 0, 0], 
            [0, 0, 0, 0, 0, 0, 0, 0, 0, 0, 0, 0, 0, 0, 0, 0, 0, 0, 0, 0, 0, 0, 0, 0, 0, 0, 0, 0]]
        ]
    )<|MERGE_RESOLUTION|>--- conflicted
+++ resolved
@@ -16,13 +16,8 @@
     @staticmethod
     def get_knob_config():
         return {
-<<<<<<< HEAD
-            'max_iter': FixedKnob(40 if APP_MODE != 'DEV' else 10),
+            'max_iter': IntegerKnob(20),
             'kernel': CategoricalKnob(['rbf', 'linear', 'poly']),
-=======
-            'max_iter': IntegerKnob(10, 20),
-            'kernel': CategoricalKnob(['rbf', 'linear']),
->>>>>>> 1c9b3886
             'gamma': CategoricalKnob(['scale', 'auto']),
             'C': FloatKnob(1e-4, 1e4, is_exp=True),
             'max_image_size': CategoricalKnob([16, 32])
