import tensorflow as tf
from tensorflow import keras
from tensorflow.python.client import device_lib
import json
import os
import tempfile
import numpy as np
import base64

<<<<<<< HEAD
from rafiki.config import APP_MODE
from rafiki.advisor import IntegerKnob, CategoricalKnob, FloatKnob, FixedKnob
from rafiki.model import BaseModel, test_model_class, utils
=======
from rafiki.model import BaseModel, InvalidModelParamsException, test_model_class, \
                        IntegerKnob, CategoricalKnob, FloatKnob, FixedKnob, dataset_utils, logger
>>>>>>> 1c9b3886
from rafiki.constants import TaskType, ModelDependency

class TfFeedForward(BaseModel):
    '''
    Implements a fully-connected feed-forward neural network with variable hidden layers on Tensorflow 
    for image classification
    '''
    @staticmethod
    def get_knob_config():
        return {
<<<<<<< HEAD
            'max_epochs': FixedKnob(100),
            'hidden_layer_count': IntegerKnob(1, 8 if APP_MODE != 'DEV' else 2),
=======
            'epochs': FixedKnob(3),
            'hidden_layer_count': IntegerKnob(1, 2),
>>>>>>> 1c9b3886
            'hidden_layer_units': IntegerKnob(2, 128),
            'learning_rate': FloatKnob(1e-5, 1e-1, is_exp=True),
            'batch_size': CategoricalKnob([16, 32, 64, 128]),
            'max_image_size': CategoricalKnob([16, 32, 48]),
        }

    def __init__(self, **knobs):
        super().__init__(**knobs)
        self._knobs = knobs
        config = tf.ConfigProto()
        config.gpu_options.allow_growth = True
        self._graph = tf.Graph()
        self._sess = tf.Session(graph=self._graph, config=config)
        
    def train(self, dataset_uri, *args):
        max_image_size = self._knobs['max_image_size']
        bs = self._knobs['batch_size']
        max_epochs = self._knobs['max_epochs']

        utils.logger.log('Available devices: {}'.format(str(device_lib.list_local_devices())))

        # Define plot for loss against epochs
        utils.logger.define_plot('Loss Over Epochs', ['loss', 'early_stop_val_loss'], x_axis='epoch')

        # Load dataset
        dataset = utils.dataset.load_dataset_of_image_files(dataset_uri, max_image_size=max_image_size, 
                                                            mode='RGB')
        num_classes = dataset.classes
        (images, classes) = zip(*[(image, image_class) for (image, image_class) in dataset])
        (images, norm_mean, norm_std) = utils.dataset.normalize_images(images)
        
        with self._graph.as_default():
            with self._sess.as_default():
                self._model = self._build_model(num_classes, dataset.image_size)
                self._model.fit(
                    np.asarray(images), 
                    np.asarray(classes), 
                    verbose=0,
                    epochs=max_epochs,
                    validation_split=0.05,
                    batch_size=bs,
                    callbacks=[
                        tf.keras.callbacks.EarlyStopping(monitor='val_loss', patience=2),
                        tf.keras.callbacks.LambdaCallback(on_epoch_end=self._on_train_epoch_end)
                    ]
                )

                # Compute train accuracy
                (loss, accuracy) = self._model.evaluate(images, classes)

        utils.logger.log('Train loss: {}'.format(loss))
        utils.logger.log('Train accuracy: {}'.format(accuracy))

        self._train_params = {
            'image_size': dataset.image_size,
            'norm_mean': norm_mean,
            'norm_std': norm_std
        }

    def evaluate(self, dataset_uri):
        max_image_size = self._knobs['max_image_size']
        norm_mean = self._train_params['norm_mean']
        norm_std = self._train_params['norm_std']

        dataset = utils.dataset.load_dataset_of_image_files(dataset_uri, max_image_size=max_image_size, 
                                                            mode='RGB')
        (images, classes) = zip(*[(image, image_class) for (image, image_class) in dataset])
        (images, _, _) = utils.dataset.normalize_images(images, norm_mean, norm_std)
        with self._graph.as_default():
            with self._sess.as_default():
                (loss, accuracy) = self._model.evaluate(np.asarray(images), np.asarray(classes))

        utils.logger.log('Validation loss: {}'.format(loss))

        return accuracy

    def predict(self, queries):
        image_size = self._train_params['image_size']
        norm_mean = self._train_params['norm_mean']
        norm_std = self._train_params['norm_std']

        images = utils.dataset.transform_images(queries, image_size=image_size, mode='RGB')
        (images, _, _) = utils.dataset.normalize_images(images, norm_mean, norm_std)

        with self._graph.as_default():
            with self._sess.as_default():
                probs = self._model.predict(images)
                
        return probs.tolist()

    def destroy(self):
        self._sess.close()

    def save_parameters(self, params_dir):
        # Save pre-processing params
        train_params_file_path = os.path.join(params_dir, 'train_params.json')
        with open(train_params_file_path, 'w') as f:
            f.write(json.dumps(self._train_params))

        # Save model
        model_file_path = os.path.join(params_dir, 'model.h5')
        with self._graph.as_default():
            with self._sess.as_default():
                self._model.save(model_file_path)

    def load_parameters(self, params_dir):
        # Load pre-processing params
        train_params_file_path = os.path.join(params_dir, 'train_params.json')
        with open(train_params_file_path, 'r') as f:
            json_str = f.read()
            self._train_params = json.loads(json_str)

        # Load model
        model_file_path = os.path.join(params_dir, 'model.h5')
        with self._graph.as_default():
            with self._sess.as_default():
                self._model = keras.models.load_model(model_file_path)

    def _on_train_epoch_end(self, epoch, logs):
        loss = logs['loss']
        early_stop_val_loss = logs['val_loss']
        utils.logger.log(loss=loss, early_stop_val_loss=early_stop_val_loss, epoch=epoch)

    def _build_model(self, num_classes, image_size):
        units = self._knobs['hidden_layer_units']
        layers = self._knobs['hidden_layer_count']
        lr = self._knobs['learning_rate']
         
        model = keras.Sequential()
        model.add(keras.layers.Flatten(input_shape=(image_size, image_size, 3)))
        model.add(keras.layers.BatchNormalization())

        for _ in range(layers):
            model.add(keras.layers.Dense(units, activation=tf.nn.relu))

        model.add(keras.layers.Dense(
            num_classes, 
            activation=tf.nn.softmax
        ))
        
        model.compile(
            optimizer=keras.optimizers.Adam(lr=lr),
            loss='sparse_categorical_crossentropy',
            metrics=['accuracy']
        )
        return model


if __name__ == '__main__':
    test_model_class(
        model_file_path=__file__,
        model_class='TfFeedForward',
        task=TaskType.IMAGE_CLASSIFICATION,
        dependencies={
            ModelDependency.TENSORFLOW: '1.12.0'
        },
        train_dataset_uri='data/fashion_mnist_for_image_classification_train.zip',
        val_dataset_uri='data/fashion_mnist_for_image_classification_val.zip',
        queries=[
            [[0, 0, 0, 0, 0, 0, 0, 0, 0, 0, 0, 0, 0, 0, 0, 0, 0, 0, 0, 0, 0, 0, 0, 0, 0, 0, 0, 0], 
            [0, 0, 0, 0, 0, 0, 0, 0, 0, 0, 0, 0, 0, 0, 0, 0, 0, 0, 0, 0, 0, 0, 0, 0, 0, 0, 0, 0], 
            [0, 0, 0, 0, 0, 0, 0, 0, 0, 0, 0, 0, 0, 0, 0, 0, 0, 0, 0, 0, 0, 0, 0, 0, 0, 0, 0, 0], 
            [0, 0, 0, 0, 0, 0, 0, 0, 0, 0, 0, 0, 0, 0, 0, 0, 0, 0, 0, 0, 0, 0, 0, 0, 0, 0, 0, 0], 
            [0, 0, 0, 0, 0, 0, 0, 0, 0, 0, 0, 0, 0, 0, 0, 0, 0, 0, 0, 0, 0, 0, 0, 0, 0, 0, 0, 0], 
            [0, 0, 0, 0, 0, 0, 0, 0, 0, 0, 0, 0, 0, 0, 0, 0, 0, 0, 0, 0, 0, 0, 0, 0, 0, 0, 0, 0], 
            [0, 0, 0, 0, 0, 0, 0, 0, 0, 0, 0, 0, 0, 0, 0, 0, 0, 0, 0, 0, 0, 0, 0, 0, 0, 0, 0, 0], 
            [0, 0, 0, 0, 0, 0, 0, 0, 0, 0, 0, 0, 0, 0, 0, 0, 0, 0, 0, 3, 1, 0, 0, 7, 0, 37, 0, 0], 
            [0, 0, 0, 0, 0, 0, 0, 0, 0, 0, 0, 0, 0, 1, 2, 0, 27, 84, 11, 0, 0, 0, 0, 0, 0, 119, 0, 0], 
            [0, 0, 0, 0, 0, 0, 0, 0, 0, 0, 0, 0, 0, 1, 0, 0, 88, 143, 110, 0, 0, 0, 0, 22, 93, 106, 0, 0], 
            [0, 0, 0, 0, 0, 0, 0, 0, 0, 0, 0, 0, 0, 4, 0, 53, 129, 120, 147, 175, 157, 166, 135, 154, 168, 140, 0, 0], 
            [0, 0, 0, 0, 0, 0, 0, 0, 0, 0, 0, 0, 2, 0, 11, 137, 130, 128, 160, 176, 159, 167, 178, 149, 151, 144, 0, 0], 
            [0, 0, 0, 0, 0, 0, 1, 0, 2, 1, 0, 3, 0, 0, 115, 114, 106, 137, 168, 153, 156, 165, 167, 143, 157, 158, 11, 0], 
            [0, 0, 0, 0, 1, 0, 0, 0, 0, 0, 3, 0, 0, 89, 139, 90, 94, 153, 149, 131, 151, 169, 172, 143, 159, 169, 48, 0], 
            [0, 0, 0, 0, 0, 0, 2, 4, 1, 0, 0, 0, 98, 136, 110, 109, 110, 162, 135, 144, 149, 159, 167, 144, 158, 169, 119, 0], 
            [0, 0, 2, 2, 1, 2, 0, 0, 0, 0, 26, 108, 117, 99, 111, 117, 136, 156, 134, 154, 154, 156, 160, 141, 147, 156, 178, 0], 
            [3, 0, 0, 0, 0, 0, 0, 21, 53, 92, 117, 111, 103, 115, 129, 134, 143, 154, 165, 170, 154, 151, 154, 143, 138, 150, 165, 43], 
            [0, 0, 23, 54, 65, 76, 85, 118, 128, 123, 111, 113, 118, 127, 125, 139, 133, 136, 160, 140, 155, 161, 144, 155, 172, 161, 189, 62], 
            [0, 68, 94, 90, 111, 114, 111, 114, 115, 127, 135, 136, 143, 126, 127, 151, 154, 143, 148, 125, 162, 162, 144, 138, 153, 162, 196, 58], 
            [70, 169, 129, 104, 98, 100, 94, 97, 98, 102, 108, 106, 119, 120, 129, 149, 156, 167, 190, 190, 196, 198, 198, 187, 197, 189, 184, 36], 
            [16, 126, 171, 188, 188, 184, 171, 153, 135, 120, 126, 127, 146, 185, 195, 209, 208, 255, 209, 177, 245, 252, 251, 251, 247, 220, 206, 49], 
            [0, 0, 0, 12, 67, 106, 164, 185, 199, 210, 211, 210, 208, 190, 150, 82, 8, 0, 0, 0, 178, 208, 188, 175, 162, 158, 151, 11], 
            [0, 0, 0, 0, 0, 0, 0, 0, 0, 0, 0, 0, 0, 0, 0, 0, 0, 0, 0, 0, 0, 0, 0, 0, 0, 0, 0, 0], 
            [0, 0, 0, 0, 0, 0, 0, 0, 0, 0, 0, 0, 0, 0, 0, 0, 0, 0, 0, 0, 0, 0, 0, 0, 0, 0, 0, 0], 
            [0, 0, 0, 0, 0, 0, 0, 0, 0, 0, 0, 0, 0, 0, 0, 0, 0, 0, 0, 0, 0, 0, 0, 0, 0, 0, 0, 0], 
            [0, 0, 0, 0, 0, 0, 0, 0, 0, 0, 0, 0, 0, 0, 0, 0, 0, 0, 0, 0, 0, 0, 0, 0, 0, 0, 0, 0], 
            [0, 0, 0, 0, 0, 0, 0, 0, 0, 0, 0, 0, 0, 0, 0, 0, 0, 0, 0, 0, 0, 0, 0, 0, 0, 0, 0, 0], 
            [0, 0, 0, 0, 0, 0, 0, 0, 0, 0, 0, 0, 0, 0, 0, 0, 0, 0, 0, 0, 0, 0, 0, 0, 0, 0, 0, 0]]
        ]
    )<|MERGE_RESOLUTION|>--- conflicted
+++ resolved
@@ -7,14 +7,8 @@
 import numpy as np
 import base64
 
-<<<<<<< HEAD
-from rafiki.config import APP_MODE
 from rafiki.advisor import IntegerKnob, CategoricalKnob, FloatKnob, FixedKnob
 from rafiki.model import BaseModel, test_model_class, utils
-=======
-from rafiki.model import BaseModel, InvalidModelParamsException, test_model_class, \
-                        IntegerKnob, CategoricalKnob, FloatKnob, FixedKnob, dataset_utils, logger
->>>>>>> 1c9b3886
 from rafiki.constants import TaskType, ModelDependency
 
 class TfFeedForward(BaseModel):
@@ -25,13 +19,8 @@
     @staticmethod
     def get_knob_config():
         return {
-<<<<<<< HEAD
             'max_epochs': FixedKnob(100),
-            'hidden_layer_count': IntegerKnob(1, 8 if APP_MODE != 'DEV' else 2),
-=======
-            'epochs': FixedKnob(3),
             'hidden_layer_count': IntegerKnob(1, 2),
->>>>>>> 1c9b3886
             'hidden_layer_units': IntegerKnob(2, 128),
             'learning_rate': FloatKnob(1e-5, 1e-1, is_exp=True),
             'batch_size': CategoricalKnob([16, 32, 64, 128]),
