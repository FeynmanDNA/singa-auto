--- conflicted
+++ resolved
@@ -207,9 +207,9 @@
 
 if __name__ == '__main__':
     parser = argparse.ArgumentParser()
-    parser.add_argument('--train_path', type=str, default='data/fashion_mnist_for_image_classification_train.zip', help='Path to train dataset')
-    parser.add_argument('--val_path', type=str, default='data/fashion_mnist_for_image_classification_val.zip', help='Path to validation dataset')
-    parser.add_argument('--test_path', type=str, default='data/fashion_mnist_for_image_classification_test.zip', help='Path to test dataset')
+    parser.add_argument('--train_path', type=str, default='data/fashion_mnist_train.zip', help='Path to train dataset')
+    parser.add_argument('--val_path', type=str, default='data/fashion_mnist_val.zip', help='Path to validation dataset')
+    parser.add_argument('--test_path', type=str, default='data/fashion_mnist_test.zip', help='Path to test dataset')
     parser.add_argument('--query_path', type=str, default='examples/data/image_classification/fashion_mnist_test_1.png', 
                         help='Path(s) to query image(s), delimited by commas')
     (args, _) = parser.parse_known_args()
@@ -222,44 +222,8 @@
         dependencies={
             ModelDependency.TENSORFLOW: '1.12.0'
         },
-<<<<<<< HEAD
         train_dataset_path=args.train_path,
         val_dataset_path=args.val_path,
         test_dataset_path=args.test_path,
         queries=queries
-=======
-        train_dataset_path='data/fashion_mnist_train.zip',
-        val_dataset_path='data/fashion_mnist_val.zip',
-        test_dataset_path='data/fashion_mnist_test.zip',
-        queries=[
-            [[0, 0, 0, 0, 0, 0, 0, 0, 0, 0, 0, 0, 0, 0, 0, 0, 0, 0, 0, 0, 0, 0, 0, 0, 0, 0, 0, 0], 
-            [0, 0, 0, 0, 0, 0, 0, 0, 0, 0, 0, 0, 0, 0, 0, 0, 0, 0, 0, 0, 0, 0, 0, 0, 0, 0, 0, 0], 
-            [0, 0, 0, 0, 0, 0, 0, 0, 0, 0, 0, 0, 0, 0, 0, 0, 0, 0, 0, 0, 0, 0, 0, 0, 0, 0, 0, 0], 
-            [0, 0, 0, 0, 0, 0, 0, 0, 0, 0, 0, 0, 0, 0, 0, 0, 0, 0, 0, 0, 0, 0, 0, 0, 0, 0, 0, 0], 
-            [0, 0, 0, 0, 0, 0, 0, 0, 0, 0, 0, 0, 0, 0, 0, 0, 0, 0, 0, 0, 0, 0, 0, 0, 0, 0, 0, 0], 
-            [0, 0, 0, 0, 0, 0, 0, 0, 0, 0, 0, 0, 0, 0, 0, 0, 0, 0, 0, 0, 0, 0, 0, 0, 0, 0, 0, 0], 
-            [0, 0, 0, 0, 0, 0, 0, 0, 0, 0, 0, 0, 0, 0, 0, 0, 0, 0, 0, 0, 0, 0, 0, 0, 0, 0, 0, 0], 
-            [0, 0, 0, 0, 0, 0, 0, 0, 0, 0, 0, 0, 0, 0, 0, 0, 0, 0, 0, 3, 1, 0, 0, 7, 0, 37, 0, 0], 
-            [0, 0, 0, 0, 0, 0, 0, 0, 0, 0, 0, 0, 0, 1, 2, 0, 27, 84, 11, 0, 0, 0, 0, 0, 0, 119, 0, 0], 
-            [0, 0, 0, 0, 0, 0, 0, 0, 0, 0, 0, 0, 0, 1, 0, 0, 88, 143, 110, 0, 0, 0, 0, 22, 93, 106, 0, 0], 
-            [0, 0, 0, 0, 0, 0, 0, 0, 0, 0, 0, 0, 0, 4, 0, 53, 129, 120, 147, 175, 157, 166, 135, 154, 168, 140, 0, 0], 
-            [0, 0, 0, 0, 0, 0, 0, 0, 0, 0, 0, 0, 2, 0, 11, 137, 130, 128, 160, 176, 159, 167, 178, 149, 151, 144, 0, 0], 
-            [0, 0, 0, 0, 0, 0, 1, 0, 2, 1, 0, 3, 0, 0, 115, 114, 106, 137, 168, 153, 156, 165, 167, 143, 157, 158, 11, 0], 
-            [0, 0, 0, 0, 1, 0, 0, 0, 0, 0, 3, 0, 0, 89, 139, 90, 94, 153, 149, 131, 151, 169, 172, 143, 159, 169, 48, 0], 
-            [0, 0, 0, 0, 0, 0, 2, 4, 1, 0, 0, 0, 98, 136, 110, 109, 110, 162, 135, 144, 149, 159, 167, 144, 158, 169, 119, 0], 
-            [0, 0, 2, 2, 1, 2, 0, 0, 0, 0, 26, 108, 117, 99, 111, 117, 136, 156, 134, 154, 154, 156, 160, 141, 147, 156, 178, 0], 
-            [3, 0, 0, 0, 0, 0, 0, 21, 53, 92, 117, 111, 103, 115, 129, 134, 143, 154, 165, 170, 154, 151, 154, 143, 138, 150, 165, 43], 
-            [0, 0, 23, 54, 65, 76, 85, 118, 128, 123, 111, 113, 118, 127, 125, 139, 133, 136, 160, 140, 155, 161, 144, 155, 172, 161, 189, 62], 
-            [0, 68, 94, 90, 111, 114, 111, 114, 115, 127, 135, 136, 143, 126, 127, 151, 154, 143, 148, 125, 162, 162, 144, 138, 153, 162, 196, 58], 
-            [70, 169, 129, 104, 98, 100, 94, 97, 98, 102, 108, 106, 119, 120, 129, 149, 156, 167, 190, 190, 196, 198, 198, 187, 197, 189, 184, 36], 
-            [16, 126, 171, 188, 188, 184, 171, 153, 135, 120, 126, 127, 146, 185, 195, 209, 208, 255, 209, 177, 245, 252, 251, 251, 247, 220, 206, 49], 
-            [0, 0, 0, 12, 67, 106, 164, 185, 199, 210, 211, 210, 208, 190, 150, 82, 8, 0, 0, 0, 178, 208, 188, 175, 162, 158, 151, 11], 
-            [0, 0, 0, 0, 0, 0, 0, 0, 0, 0, 0, 0, 0, 0, 0, 0, 0, 0, 0, 0, 0, 0, 0, 0, 0, 0, 0, 0], 
-            [0, 0, 0, 0, 0, 0, 0, 0, 0, 0, 0, 0, 0, 0, 0, 0, 0, 0, 0, 0, 0, 0, 0, 0, 0, 0, 0, 0], 
-            [0, 0, 0, 0, 0, 0, 0, 0, 0, 0, 0, 0, 0, 0, 0, 0, 0, 0, 0, 0, 0, 0, 0, 0, 0, 0, 0, 0], 
-            [0, 0, 0, 0, 0, 0, 0, 0, 0, 0, 0, 0, 0, 0, 0, 0, 0, 0, 0, 0, 0, 0, 0, 0, 0, 0, 0, 0], 
-            [0, 0, 0, 0, 0, 0, 0, 0, 0, 0, 0, 0, 0, 0, 0, 0, 0, 0, 0, 0, 0, 0, 0, 0, 0, 0, 0, 0], 
-            [0, 0, 0, 0, 0, 0, 0, 0, 0, 0, 0, 0, 0, 0, 0, 0, 0, 0, 0, 0, 0, 0, 0, 0, 0, 0, 0, 0]]
-        ]
->>>>>>> d833c252
     )