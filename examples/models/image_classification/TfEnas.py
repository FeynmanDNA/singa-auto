--- conflicted
+++ resolved
@@ -456,12 +456,8 @@
 
                 # Periodically, log monitored values
                 if log_condition.check():
-<<<<<<< HEAD
-                    utils.logger.log(step=batch_steps, **{ name: v for (name, v) in zip(self._monitored_values.keys(), values) })
-=======
-                    utils.logger.log(steps=batch_steps, 
+                    utils.logger.log(step=batch_steps, 
                         **{ name: v for (name, v) in zip(monitored_values.keys(), values) })
->>>>>>> e77ca54f
 
             # Log mean batch accuracy and epoch
             mean_acc = np.mean(accs)
@@ -1045,12 +1041,8 @@
 
             self._train_summaries = []
             if num_epochs > 0:
-<<<<<<< HEAD
-                self._train_summaries = self._train_model(images, classes, num_epochs)
+                self._train_summaries = self._train_model(images, classes, num_epochs, monitored_values)
                 return self._get_shared_vars()
-=======
-                self._train_summaries = self._train_model(images, classes, num_epochs, monitored_values)
->>>>>>> e77ca54f
             else:
                 utils.logger.log('Skipping training...')
                 return {} # No new trained parameters to share
