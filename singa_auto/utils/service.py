#
# Licensed to the Apache Software Foundation (ASF) under one
# or more contributor license agreements.  See the NOTICE file
# distributed with this work for additional information
# regarding copyright ownership.  The ASF licenses this file
# to you under the Apache License, Version 2.0 (the
# "License"); you may not use this file except in compliance
# with the License.  You may obtain a copy of the License at
#
#   http://www.apache.org/licenses/LICENSE-2.0
#
# Unless required by applicable law or agreed to in writing,
# software distributed under the License is distributed on an
# "AS IS" BASIS, WITHOUT WARRANTIES OR CONDITIONS OF ANY
# KIND, either express or implied.  See the License for the
# specific language governing permissions and limitations
# under the License.
#

import os
import signal
import traceback
import logging
from datetime import datetime

from singa_auto.utils.log import configure_logging

logger = logging.getLogger(__name__)

<<<<<<< HEAD

curr_time = datetime.now().strftime("%Y-%m-%d_%I.%M.%S.%p")
=======
curr_time = datetime.now().strftime("%d-%m-%Y_%I-%M-%S_%p")
>>>>>>> 42d24afb


def run_worker(meta_store, start_worker, stop_worker):
    service_id = os.environ['SINGA_AUTO_SERVICE_ID']
    service_type = os.environ['SINGA_AUTO_SERVICE_TYPE']
    container_id = os.environ.get('HOSTNAME', 'localhost')
<<<<<<< HEAD
    configure_logging('{}-SvcID-{}'
        .format(curr_time, service_id))
=======
    configure_logging('{}-ServiceID-{}-ContainerID-{}'.format(
        curr_time, service_id, container_id))
>>>>>>> 42d24afb

    def _sigterm_handler(_signo, _stack_frame):
        logger.warn("Terminal signal received: %s, %s" % (_signo, _stack_frame))
        stop_worker()
        exit(0)

    signal.signal(signal.SIGINT, _sigterm_handler)
    signal.signal(signal.SIGTERM, _sigterm_handler)

    # Mark service as running in DB
    with meta_store:
        service = meta_store.get_service(service_id)
        meta_store.mark_service_as_running(service)

    try:
        logger.info('Starting worker "{}" for service of ID "{}"...'.format(
            container_id, service_id))
        start_worker(service_id, service_type, container_id)
        logger.info('Stopping worker...')
        stop_worker()

    except Exception as e:
        logger.error('Error while running worker:')
        logger.error(traceback.format_exc())

        # Mark service as errored in DB
        with meta_store:
            service = meta_store.get_service(service_id)
            meta_store.mark_service_as_errored(service)

        stop_worker()

        raise e
<|MERGE_RESOLUTION|>--- conflicted
+++ resolved
@@ -27,25 +27,17 @@
 
 logger = logging.getLogger(__name__)
 
-<<<<<<< HEAD
 
 curr_time = datetime.now().strftime("%Y-%m-%d_%I.%M.%S.%p")
-=======
-curr_time = datetime.now().strftime("%d-%m-%Y_%I-%M-%S_%p")
->>>>>>> 42d24afb
+
 
 
 def run_worker(meta_store, start_worker, stop_worker):
     service_id = os.environ['SINGA_AUTO_SERVICE_ID']
     service_type = os.environ['SINGA_AUTO_SERVICE_TYPE']
     container_id = os.environ.get('HOSTNAME', 'localhost')
-<<<<<<< HEAD
     configure_logging('{}-SvcID-{}'
         .format(curr_time, service_id))
-=======
-    configure_logging('{}-ServiceID-{}-ContainerID-{}'.format(
-        curr_time, service_id, container_id))
->>>>>>> 42d24afb
 
     def _sigterm_handler(_signo, _stack_frame):
         logger.warn("Terminal signal received: %s, %s" % (_signo, _stack_frame))
