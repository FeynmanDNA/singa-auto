--- conflicted
+++ resolved
@@ -54,8 +54,4 @@
 
 # Utility configuration
 export PYTHONPATH=$PWD # Ensures that `rafiki` module can be imported at project root
-<<<<<<< HEAD
-export PYTHONUNBUFFERED=1 # Ensures logs from Python appear instantly 
-=======
-export PYTHONUNBUFFERED=1 # Ensures logs from Python appear instantly ``
->>>>>>> 759ff7c2
+export PYTHONUNBUFFERED=1 # Ensures logs from Python appear instantly 