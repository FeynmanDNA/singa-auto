--- conflicted
+++ resolved
@@ -1,5 +1,3 @@
-<<<<<<< HEAD
-=======
 #
 # Licensed to the Apache Software Foundation (ASF) under one
 # or more contributor license agreements.  See the NOTICE file
@@ -19,12 +17,6 @@
 # under the License.
 #
 
-import time
-import uuid
-import random
-import os
-import pickle
->>>>>>> b620ba35
 import logging
 import os
 from typing import List, Type
