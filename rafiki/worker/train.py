import time
import logging
import os
import traceback
import pickle
import pprint

from rafiki.config import SUPERADMIN_EMAIL, SUPERADMIN_PASSWORD
from rafiki.constants import TrainJobStatus, TrialStatus, BudgetType
from rafiki.model import load_model_class, serialize_knob_config, logger as model_logger
from rafiki.db import Database
from rafiki.data_store import DataStore, FileDataStore
from rafiki.client import Client

logger = logging.getLogger(__name__)

class InvalidTrainJobException(Exception): pass
class InvalidModelException(Exception): pass
class InvalidBudgetTypeException(Exception): pass
class InvalidWorkerException(Exception): pass
class InvalidDatasetException(Exception): pass

class TrainWorker(object):
<<<<<<< HEAD
    def __init__(self, service_id, db=None, data_store=None):
        self._db = db or Database()
        self._data_store: DataStore = data_store or FileDataStore(os.environ['DATA_DOCKER_WORKDIR_PATH'])
        self._service_id = service_id
=======
    def __init__(self, service_id, worker_id, db=None):
        if db is None: 
            db = Database()
            
        self._service_id = service_id
        self._db = db
        self._worker_id = worker_id
>>>>>>> b389c90d
        self._trial_id = None
        self._sub_train_job_id = None
        self._client = Client(admin_host=os.environ['ADMIN_HOST'], 
                        admin_port=os.environ['ADMIN_PORT'], 
                        advisor_host=os.environ['ADVISOR_HOST'],
                            advisor_port=os.environ['ADVISOR_PORT'])
        self._params_root_dir = os.path.join(os.environ['WORKDIR_PATH'], os.environ['PARAMS_DIR_PATH'])

    def start(self):
        logger.info('Starting train worker for service of ID "{}"...' \
            .format(self._service_id))
            
        # TODO: Break up crazily long & unreadable method
        advisor_id = None
        while True:
            with self._db:
<<<<<<< HEAD
                (sub_train_job_id, budget, model_id, model_file_bytes, model_class, \
                    train_job_id, train_dataset_path, val_dataset_path) = self._read_worker_info()
=======
                (self._sub_train_job_id, budget, model_id, model_file_bytes, model_class, \
                    train_job_id, train_dataset_uri, test_dataset_uri) = self._read_worker_info()
>>>>>>> b389c90d

                self._get_client().send_event('train_job_worker_started', sub_train_job_id=self._sub_train_job_id)

                if self._if_budget_reached(budget):
                    # If budget reached
                    logger.info('Budget for train job has reached')
                    self._stop_sub_train_job()
                    if advisor_id is not None:
                        self._delete_advisor(advisor_id)
                    break

                # Create a new trial
                logger.info('Creating new trial in DB...')
                trial = self._db.create_trial(
                    sub_train_job_id=self._sub_train_job_id,
                    model_id=model_id,
                    worker_id=self._worker_id
                )
                self._db.commit()
                self._trial_id = trial.id
                logger.info('Created trial of ID "{}" in DB'.format(self._trial_id))
                
            # Don't keep DB connection while training model

            # Perform trial & record results
            score = 0
            try:
                logger.info('Starting trial...')

                # Load model class from bytes
                logger.info('Loading model class...')
                clazz = load_model_class(model_file_bytes, model_class)

                # If not created, create a Rafiki advisor for train worker to propose knobs in trials
                if advisor_id is None:
                    logger.info('Creating Rafiki advisor...')
                    advisor_id = self._create_advisor(clazz)
                    logger.info('Created advisor of ID "{}"'.format(advisor_id))

                # Generate knobs for trial
                logger.info('Requesting for knobs proposal from advisor...')
                knobs = self._get_proposal_from_advisor(advisor_id)
                logger.info('Received proposal of knobs from advisor:')
                logger.info(pprint.pformat(knobs))

                # Mark trial as running in DB
                logger.info('Training & evaluating model...')
                with self._db:
                    trial = self._db.get_trial(self._trial_id)
                    self._db.mark_trial_as_running(trial, knobs)

                def handle_log(log_line, log_lvl):
                    with self._db:
                        trial = self._db.get_trial(self._trial_id)
                        self._db.add_trial_log(trial, log_line, log_lvl)

                (score, params_file_path) = self._train_and_evaluate_model(clazz, knobs, train_dataset_path, 
                                                                    val_dataset_path, handle_log)
                logger.info('Trial score: {}'.format(score))
                
                with self._db:
                    logger.info('Marking trial as complete in DB...')
                    trial = self._db.get_trial(self._trial_id)
                    self._db.mark_trial_as_complete(trial, score, params_file_path)

                # Report results of trial to advisor
                try:
                    logger.info('Sending result of trials\' knobs to advisor...')
                    self._feedback_to_advisor(advisor_id, knobs, score)
                except Exception:
                    logger.error('Error while sending result of proposal to advisor:')
                    logger.error(traceback.format_exc())

                self._trial_id = None

            except Exception:
                logger.error('Error while running trial:')
                logger.error(traceback.format_exc())
                logger.info('Marking trial as errored in DB...')

                with self._db:
                    trial = self._db.get_trial(self._trial_id)
                    self._db.mark_trial_as_errored(trial)

                self._trial_id = None
                break # Exit worker upon trial error
            
    def stop(self):
        # If worker is currently running a trial, mark it has terminated
        logger.info('Marking trial as terminated in DB...')
        try:
            if self._trial_id is not None: 
                with self._db:
                    trial = self._db.get_trial(self._trial_id)
                    self._db.mark_trial_as_terminated(trial)

        except Exception:
            logger.error('Error marking trial as terminated:')
            logger.error(traceback.format_exc())

<<<<<<< HEAD
    def _train_and_evaluate_model(self, clazz, knobs, train_dataset_path, \
                                val_dataset_path, handle_log):
=======
        if self._sub_train_job_id is not None:
            self._get_client().send_event('train_job_worker_stopped', sub_train_job_id=self._sub_train_job_id)

    def _train_and_evaluate_model(self, clazz, knobs, train_dataset_uri, \
                                test_dataset_uri, handle_log):
>>>>>>> b389c90d

        # Initialize model
        model_inst = clazz(**knobs)

        # Add logs handlers for trial, including adding handler to root logger 
        # to handle logs emitted during model training with level above INFO
        log_handler = ModelLoggerHandler(handle_log)
        root_logger = logging.getLogger()
        root_logger.addHandler(log_handler)
        py_model_logger = logging.getLogger('{}.trial'.format(__name__))
        py_model_logger.setLevel(logging.INFO)
        py_model_logger.propagate = False # Avoid duplicate logs in root logger
        py_model_logger.addHandler(log_handler)
        model_logger.set_logger(py_model_logger)

        # Train model
        model_inst.train(train_dataset_path)

        # Evaluate model
        score = model_inst.evaluate(val_dataset_path)

        # Remove log handlers from loggers for this trial
        root_logger.removeHandler(log_handler)
        py_model_logger.removeHandler(log_handler)

        # Dump and pickle model parameters
        parameters = model_inst.dump_parameters()
        parameters = pickle.dumps(parameters)
        params_file_path = os.path.join(self._params_root_dir, '{}.model'.format(self._trial_id))
        with open(params_file_path, 'wb') as f:
            f.write(parameters)

        model_inst.destroy()

        return (score, params_file_path)

    # Gets proposal of a set of knob values from advisor
    def _get_proposal_from_advisor(self, advisor_id):
        res = self._get_client()._generate_proposal(advisor_id)
        knobs = res['knobs']
        return knobs

    # Feedback result of knobs to advisor
    def _feedback_to_advisor(self, advisor_id, knobs, score):
        self._get_client()._feedback_to_advisor(advisor_id, knobs, score)

    def _stop_sub_train_job(self):
        logger.warn('Stopping sub train job...')
        try:
            self._get_client().send_event('sub_train_job_budget_reached', sub_train_job_id=self._sub_train_job_id)
        except Exception:
            # Throw just a warning - likely that another worker has stopped it
            logger.warn('Error while stopping sub train job:')
            logger.warn(traceback.format_exc())
        
    def _create_advisor(self, clazz):
        # Retrieve knob config for model of worker 
        knob_config = clazz.get_knob_config()
        knob_config_str = serialize_knob_config(knob_config)

        # Create advisor associated with worker
        res = self._get_client()._create_advisor(knob_config_str, advisor_id=self._service_id)
        advisor_id = res['id']
        return advisor_id

    # Delete advisor
    def _delete_advisor(self, advisor_id):
        try:
            self._get_client()._delete_advisor(advisor_id)
        except Exception:
            # Throw just a warning - not critical for advisor to be deleted
            logger.warning('Error while deleting advisor:')
            logger.warning(traceback.format_exc())

    # Returns whether the worker reached its budget (only consider COMPLETED or ERRORED trials)
    def _if_budget_reached(self, budget):
        # By default, budget is model trial count of 5
        max_trials = budget.get(BudgetType.MODEL_TRIAL_COUNT, 5)
        trials = self._db.get_trials_of_sub_train_job(self._sub_train_job_id)
        trials = [x for x in trials if x.status in [TrialStatus.COMPLETED, TrialStatus.ERRORED]]
        return len(trials) >= max_trials

    def _read_worker_info(self):
        worker = self._db.get_train_job_worker(self._service_id)

        if worker is None:
            raise InvalidWorkerException()

        sub_train_job = self._db.get_sub_train_job(worker.sub_train_job_id)
<<<<<<< HEAD
        if train_job is None or sub_train_job is None:
            raise InvalidTrainJobException()
=======
        train_job = self._db.get_train_job(sub_train_job.train_job_id)
        model = self._db.get_model(sub_train_job.model_id)
>>>>>>> b389c90d

        model = self._db.get_model(sub_train_job.model_id)
        if model is None:
            raise InvalidModelException()

        try:
            train_dataset = self._db.get_dataset(train_job.train_dataset_id)
            assert train_dataset is not None
            val_dataset = self._db.get_dataset(train_job.val_dataset_id)
            assert val_dataset is not None
            train_dataset_path = self._data_store.load(train_dataset.store_dataset_id)
            val_dataset_path = self._data_store.load(val_dataset.store_dataset_id)
        except Exception as e:
            raise InvalidDatasetException(e)

        return (
            sub_train_job.id,
            train_job.budget,
            model.id,
            model.model_file_bytes,
            model.model_class,
            train_job.id,
            train_dataset_path,
            val_dataset_path
        )

    def _get_client(self):
        self._client.login(email=SUPERADMIN_EMAIL, password=SUPERADMIN_PASSWORD)
        return self._client

class ModelLoggerHandler(logging.Handler):
    def __init__(self, handle_log):
        logging.Handler.__init__(self)
        self._handle_log = handle_log

    def emit(self, record):
        log_line = record.msg
        log_lvl = record.levelname
        self._handle_log(log_line, log_lvl)
      <|MERGE_RESOLUTION|>--- conflicted
+++ resolved
@@ -21,20 +21,12 @@
 class InvalidDatasetException(Exception): pass
 
 class TrainWorker(object):
-<<<<<<< HEAD
-    def __init__(self, service_id, db=None, data_store=None):
+    def __init__(self, service_id, worker_id, db=None, data_store=None):
         self._db = db or Database()
-        self._data_store: DataStore = data_store or FileDataStore(os.environ['DATA_DOCKER_WORKDIR_PATH'])
+        data_folder_path = os.path.join(os.environ['WORKDIR_PATH'], os.environ['DATA_DIR_PATH'])
+        self._data_store: DataStore = data_store or FileDataStore(data_folder_path)
         self._service_id = service_id
-=======
-    def __init__(self, service_id, worker_id, db=None):
-        if db is None: 
-            db = Database()
-            
-        self._service_id = service_id
-        self._db = db
         self._worker_id = worker_id
->>>>>>> b389c90d
         self._trial_id = None
         self._sub_train_job_id = None
         self._client = Client(admin_host=os.environ['ADMIN_HOST'], 
@@ -51,13 +43,8 @@
         advisor_id = None
         while True:
             with self._db:
-<<<<<<< HEAD
-                (sub_train_job_id, budget, model_id, model_file_bytes, model_class, \
+                (self._sub_train_job_id, budget, model_id, model_file_bytes, model_class, \
                     train_job_id, train_dataset_path, val_dataset_path) = self._read_worker_info()
-=======
-                (self._sub_train_job_id, budget, model_id, model_file_bytes, model_class, \
-                    train_job_id, train_dataset_uri, test_dataset_uri) = self._read_worker_info()
->>>>>>> b389c90d
 
                 self._get_client().send_event('train_job_worker_started', sub_train_job_id=self._sub_train_job_id)
 
@@ -158,16 +145,11 @@
             logger.error('Error marking trial as terminated:')
             logger.error(traceback.format_exc())
 
-<<<<<<< HEAD
     def _train_and_evaluate_model(self, clazz, knobs, train_dataset_path, \
                                 val_dataset_path, handle_log):
-=======
+
         if self._sub_train_job_id is not None:
             self._get_client().send_event('train_job_worker_stopped', sub_train_job_id=self._sub_train_job_id)
-
-    def _train_and_evaluate_model(self, clazz, knobs, train_dataset_uri, \
-                                test_dataset_uri, handle_log):
->>>>>>> b389c90d
 
         # Initialize model
         model_inst = clazz(**knobs)
@@ -257,13 +239,10 @@
             raise InvalidWorkerException()
 
         sub_train_job = self._db.get_sub_train_job(worker.sub_train_job_id)
-<<<<<<< HEAD
+        train_job = self._db.get_train_job(sub_train_job.train_job_id)
+
         if train_job is None or sub_train_job is None:
             raise InvalidTrainJobException()
-=======
-        train_job = self._db.get_train_job(sub_train_job.train_job_id)
-        model = self._db.get_model(sub_train_job.model_id)
->>>>>>> b389c90d
 
         model = self._db.get_model(sub_train_job.model_id)
         if model is None:
