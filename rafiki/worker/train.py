--- conflicted
+++ resolved
@@ -26,17 +26,12 @@
         self._service_id = service_id
         self._db = db
         self._trial_id = None
-<<<<<<< HEAD
-        self._client = self._make_client()
-        self._params_root_dir = os.path.join(os.environ['WORKDIR_PATH'], os.environ['PARAMS_DIR_PATH'])
         self._sub_train_job_id = None
-=======
         self._client = Client(admin_host=os.environ['ADMIN_HOST'], 
                         admin_port=os.environ['ADMIN_PORT'], 
                         advisor_host=os.environ['ADVISOR_HOST'],
                             advisor_port=os.environ['ADVISOR_PORT'])
-        self._params_root_dir = os.environ['PARAMS_DOCKER_WORKDIR_PATH']
->>>>>>> 76dc3dd9
+        self._params_root_dir = os.path.join(os.environ['WORKDIR_PATH'], os.environ['PARAMS_DIR_PATH'])
 
     def start(self):
         logger.info('Starting train worker for service of ID "{}"...' \
@@ -201,11 +196,7 @@
     def _stop_sub_train_job(self):
         logger.warn('Stopping sub train job...')
         try:
-<<<<<<< HEAD
-            self._client.send_event('sub_train_job_budget_reached', sub_train_job_id=self._sub_train_job_id)
-=======
-            self._get_client().stop_train_job_worker(self._service_id)
->>>>>>> 76dc3dd9
+            self._get_client().send_event('sub_train_job_budget_reached', sub_train_job_id=self._sub_train_job_id)
         except Exception:
             # Throw just a warning - likely that another worker has stopped it
             logger.warn('Error while stopping sub train job:')
