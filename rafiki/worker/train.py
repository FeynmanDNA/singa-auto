--- conflicted
+++ resolved
@@ -95,13 +95,8 @@
                         trial = self._db.get_trial(self._trial_id)
                         self._db.add_trial_log(trial, log_line, log_lvl)
 
-<<<<<<< HEAD
-                (score, parameters) = self._train_and_evaluate_model(clazz, knobs, train_dataset_path, 
+                (score, params_file_path) = self._train_and_evaluate_model(clazz, knobs, train_dataset_path, 
                                                                     val_dataset_path, handle_log)
-=======
-                (score, params_file_path) = self._train_and_evaluate_model(clazz, knobs, train_dataset_uri, 
-                                                                    test_dataset_uri, handle_log)
->>>>>>> 76dc3dd9
                 logger.info('Trial score: {}'.format(score))
                 
                 with self._db:
