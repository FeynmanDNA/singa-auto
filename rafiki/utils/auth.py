--- conflicted
+++ resolved
@@ -22,18 +22,12 @@
 from functools import wraps
 from datetime import datetime, timedelta
 
-# from flask import jsonify
-
 from rafiki.constants import UserType
 from rafiki.config import APP_SECRET, SUPERADMIN_EMAIL
 from rafiki.meta_store import MetaStore
 
-<<<<<<< HEAD
-TOKEN_EXPIRATION_HOURS = 10
-=======
 # extend JWT expiration to 1 day!
 TOKEN_EXPIRATION_HOURS = 24
->>>>>>> b804c3bd
 
 class UnauthorizedError(Exception): pass
 class InvalidAuthorizationHeaderError(Exception): pass
@@ -57,23 +51,20 @@
 
 
 def auth(user_types=[]):
-    """
-    authenticate using Bearer Token from the requests
-    """
     from flask import request
-    
+
     user_types.append(UserType.SUPERADMIN)
 
     def decorator(f):
         @wraps(f)
         def wrapped(*args, **kwargs):
-            # auth user_id is needed for model and dataset
-            try:
-                auth_header = request.headers.get('authorization', None)
-                token = extract_token_from_header(auth_header)
-                auth = decode_token(token)
+            auth_header = request.headers.get('authorization', None)
+            token = extract_token_from_header(auth_header)
+            auth = decode_token(token)
 
-<<<<<<< HEAD
+            if auth.get('user_type') not in user_types:
+                raise UnauthorizedError()
+
             metastore = MetaStore()
             with metastore:
                 user = metastore.get_user_by_id(user_id=auth.get("user_id"))
@@ -81,14 +72,6 @@
                     raise UnauthorizedError("user is not exist")
 
             return f(auth, *args, **kwargs)
-=======
-                if auth.get('user_type') not in user_types:
-                    raise UnauthorizedError()
-                return f(auth, *args, **kwargs)
-            except Exception as e:
-                # return jsonify({'ErrorMsg': e.__class__.__name__ + ' ' + str(e)}), 400
-                pass
->>>>>>> b804c3bd
 
         return wrapped
     return decorator
@@ -97,9 +80,9 @@
 def extract_token_from_header(header):
     if header is None:
         raise InvalidAuthorizationHeaderError()
-    
+
     parts = header.split(' ')
-    
+
     if len(parts) != 2:
         raise InvalidAuthorizationHeaderError()
 
@@ -114,7 +97,7 @@
     from rafiki.client import Client
     admin_host = os.environ['ADMIN_HOST']
     admin_port = os.environ['ADMIN_PORT']
-    client = Client(admin_host=admin_host, 
+    client = Client(admin_host=admin_host,
                     admin_port=admin_port)
     client.login(email=SUPERADMIN_EMAIL, password=os.environ['SUPERADMIN_PASSWORD'])
     return client