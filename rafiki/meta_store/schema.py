--- conflicted
+++ resolved
@@ -72,9 +72,6 @@
     stat = Column(JSON, default={})
 
 
-
-
-
 class Model(Base):
     __tablename__ = 'model'
 
@@ -145,10 +142,6 @@
     train_job_id = Column(String, ForeignKey('train_job.id'))
     model_id = Column(String, ForeignKey('model.id'))
     datetime_started = Column(DateTime, nullable=False, default=generate_datetime)
-<<<<<<< HEAD
-=======
-    # train_job_id = Column(String, ForeignKey('train_job.id'))
->>>>>>> b804c3bd
     status = Column(String, nullable=False, default=TrainJobStatus.STARTED)
     datetime_stopped = Column(DateTime, default=None)
     advisor_service_id = Column(String, ForeignKey('service.id'))
