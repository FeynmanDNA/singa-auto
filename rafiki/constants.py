--- conflicted
+++ resolved
@@ -1,8 +1,3 @@
-<<<<<<< HEAD
-from typing import Dict, Any
-
-class BudgetOption():
-=======
 #
 # Licensed to the Apache Software Foundation (ASF) under one
 # or more contributor license agreements.  See the NOTICE file
@@ -22,9 +17,9 @@
 # under the License.
 #
 
-class BudgetType():
-    MODEL_TRIAL_COUNT = 'MODEL_TRIAL_COUNT'
->>>>>>> b620ba35
+from typing import Dict, Any
+
+class BudgetOption():
     GPU_COUNT = 'GPU_COUNT'
     TIME_HOURS = 'TIME_HOURS'
     MODEL_TRIAL_COUNT = 'MODEL_TRIAL_COUNT'
