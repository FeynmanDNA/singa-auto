--- conflicted
+++ resolved
@@ -24,19 +24,8 @@
     TIME_HOURS = 'TIME_HOURS'
     MODEL_TRIAL_COUNT = 'MODEL_TRIAL_COUNT'
 
-<<<<<<< HEAD
-class ModelDependency():
-    TENSORFLOW = 'tensorflow'
-    KERAS = 'Keras'
-    SCIKIT_LEARN = 'scikit-learn'
-    PYTORCH = 'torch'
-    SINGA = 'singa'
-    DS_CTCDECODER = 'ds-ctcdecoder'
-    XGBOOST = 'xgboost'
-=======
 Budget = Dict[BudgetOption, Any]
 ModelDependencies = Dict[str, str]
->>>>>>> d833c252
 
 class ModelAccessRight():
     PUBLIC = 'PUBLIC'
@@ -72,21 +61,13 @@
     PREDICT = 'PREDICT'
     INFERENCE = 'INFERENCE'
 
-<<<<<<< HEAD
-class TaskType():
-    IMAGE_CLASSIFICATION = 'IMAGE_CLASSIFICATION'
-    POS_TAGGING = 'POS_TAGGING'
-    SPEECH_RECOGNITION = 'SPEECH_RECOGNITION'
-    TABULAR_REGRESSION = 'TABULAR_REGRESSION'
-    TABULAR_CLASSIFICATION = 'TABULAR_CLASSIFICATION'
-=======
 class ServiceStatus():
     STARTED = 'STARTED'
     DEPLOYING = 'DEPLOYING'
     RUNNING = 'RUNNING'
     ERRORED = 'ERRORED'
     STOPPED = 'STOPPED'
-    
+
 class ModelDependency():
     TENSORFLOW = 'tensorflow'
     KERAS = 'Keras'
@@ -95,4 +76,4 @@
     TORCHVISION = 'torchvision'
     SINGA = 'singa'
     XGBOOST = 'xgboost'
->>>>>>> d833c252
+    DS_CTCDECODER = 'ds-ctcdecoder'