--- conflicted
+++ resolved
@@ -30,13 +30,10 @@
 import io
 import abc
 import csv
-<<<<<<< HEAD
 import pandas
-=======
 import json
 
 from rafiki.constants import DatasetType
->>>>>>> b620ba35
 
 logger = logging.getLogger(__name__)
 
