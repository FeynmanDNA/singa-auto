--- conflicted
+++ resolved
@@ -312,7 +312,6 @@
         (images, classes) = zip(*zipped)
         return (images, classes)
 
-<<<<<<< HEAD
 class AudioFilesDataset(ModelDataset):
     '''
     Class that helps loading of dataset with type `AUDIO_FILES`
@@ -345,7 +344,7 @@
         df = pandas.read_csv(audios_csv_path, encoding='utf-8', na_filter=False)
 
         return df
-=======
+        
 def _load_pil_images(image_paths, mode='RGB'):
     pil_images = []
     for image_path in image_paths:
@@ -354,5 +353,4 @@
             pil_image = Image.open(encoded).convert(mode)
             pil_images.append(pil_image)
     
-    return pil_images
->>>>>>> 4e725abd
+    return pil_images