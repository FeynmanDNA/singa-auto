import os
import json
import abc
import traceback
import pickle
import uuid
from importlib import import_module
import inspect

from rafiki.advisor import Advisor, AdvisorType
from rafiki.predictor import ensemble_predictions
from rafiki.constants import TaskType, ModelDependency

from .dataset import ModelDatasetUtils
from .knob import BaseKnob, serialize_knob_config, deserialize_knob_config

class InvalidModelClassException(Exception): pass
class InvalidModelParamsException(Exception): pass

class BaseModel(abc.ABC):
    '''
    Rafiki's base model class that Rafiki models should extend. 
    Rafiki models should implement all abstract methods according to their associated tasks' specifications,
    together with the static method ``get_knob_config()``.

    In the model's ``__init__`` method, call ``super().__init__(**knobs)`` as the first line, 
    followed by the model's initialization logic. The model should be initialize itself with ``knobs``, 
    a set of generated knob values for the instance, and possibly save the knobs' values as 
    attribute(s) of the model instance. These knob values will be chosen by Rafiki based on the model's knob config. 
    
    For example:

    ::

        def __init__(self, **knobs):
            super().__init__(**knobs)
            self.__dict__.update(knobs)
            ...
            self._build_model(self.knob1, self.knob2)


    :param knobs: Dictionary of knob values for this model instance
    :type knobs: dict[str, any]
    '''   
    def __init__(self, **knobs):
        pass

    @staticmethod
    def get_knob_config():
        '''
        Return a dictionary defining this model class' knob configuration 
        (i.e. list of knob names, their data types and their ranges).

        :returns: Dictionary defining this model's knob configuration 
        :rtype: dict[str, rafiki.model.BaseKnob]
        '''
        raise NotImplementedError()

    @abc.abstractmethod
    def train(self, dataset_path):
        '''
        Train this model instance with given dataset and initialized knob values.

        :param str dataset_path: File path of the train dataset file in the local file system, in a format specified by the task
        '''
        raise NotImplementedError()

    # TODO: Allow configuration of other metrics
    @abc.abstractmethod
    def evaluate(self, dataset_path):
        '''
        Evaluate this model instance with given dataset after training. 
        This will be called only when model is *trained*.

        :param str dataset_path: File path of the validation dataset file in the local file system, in a format specified by the task
        :returns: Accuracy as float from 0-1 on the validation dataset
        :rtype: float
        '''
        raise NotImplementedError()

    @abc.abstractmethod
    def predict(self, queries):
        '''
        Make predictions on a batch of queries with this model instance after training. 
        Each prediction should be JSON serializable.
        This will be called only when model is *trained*.

        :param queries: List of queries, where a query is in a format specified by the task 
        :type queries: list[any]
        :returns: List of predictions, where a prediction is in a format specified by the task 
        :rtype: list[any]
        '''
        raise NotImplementedError()

    @abc.abstractmethod
    def dump_parameters(self):
        '''
        Return a dictionary of model parameters that fully define this model instance's trained state. 
        This dictionary should be serializable by the Python's ``pickle`` module.
        This will be used for trained model serialization within Rafiki.
        This will be called only when model is *trained*.

        :returns: Dictionary of model parameters
        :rtype: dict[string, any]
        '''

        raise NotImplementedError()

    @abc.abstractmethod
    def load_parameters(self, params):
        '''
        Load a dictionary of model parameters into this model instance.
        This will be used for trained model deserialization within Rafiki.
        The model will be considered *trained* subsequently.

        :param params: Dictionary of model parameters
        :type params: dict[string, any]
        '''
        raise NotImplementedError()

    @abc.abstractmethod
    def destroy(self):
        '''
        Destroy this model instance, closing any sessions or freeing any connections.
        No other methods will be called subsequently.
        '''
        pass

def test_model_class(model_file_path, model_class, task, dependencies, \
<<<<<<< HEAD
                    train_dataset_path, val_dataset_path, \
                    enable_gpu=False, queries=[], knobs=None):
=======
                    train_dataset_uri, test_dataset_uri, \
                    queries=[], knobs=None):
>>>>>>> b709557b
    '''
    Tests whether a model class is properly defined by running a full train-inference flow.
    The model instance's methods will be called in an order similar to that in Rafiki.
    It is assumed that all of the model's dependencies have been installed in the current Python environment. 

    :param str model_file_path: Path to a single Python file that contains the definition for the model class
    :param obj model_class: The name of the model class inside the Python file. This class should implement :class:`rafiki.model.BaseModel`
    :param str task: Task type of model
    :param dict[str, str] dependencies: Model's dependencies
    :param str train_dataset_path: File path of the train dataset for training of model
    :param str val_dataset_path: File path of the validation dataset for evaluation of the resultant trained model
    :param list[any] queries: List of queries for testing predictions with the trained model
    :param knobs: Knobs to train the model with. If not specified, knobs from an advisor will be used
    :type knobs: dict[str, any]
    :returns: The trained model
    '''
    try:
        _print_header('Checking model dependencies...')
        _check_dependencies(dependencies)

        _print_header('Checking loading of model & model definition...')
        f = open(model_file_path, 'rb')
        model_file_bytes = f.read()
        f.close()
        py_model_class = load_model_class(model_file_bytes, model_class, temp_mod_name='your-model-file-temp')
        _check_model_class(py_model_class)

        _print_header('Checking model knob configuration...')
        knob_config = py_model_class.get_knob_config()
        _check_knob_config(knob_config)

        _print_header('Checking model initialization...')
        advisor = Advisor(knob_config, advisor_type=AdvisorType.BTB_GP)
        if knobs is None: knobs = advisor.propose()
        print('Using knobs: {}'.format(knobs))
        model_inst = py_model_class(**knobs)
        _check_model_inst(model_inst)

        _print_header('Checking training & evaluation of model...')
        model_inst.train(train_dataset_path)
        score = model_inst.evaluate(val_dataset_path)

        if not isinstance(score, float):
            raise Exception('`evaluate()` should return a float!')

        print('Score: {}'.format(score))

        _print_header('Checking dumping of parameters of model...')
        parameters = model_inst.dump_parameters()

        if not isinstance(parameters, dict):
            raise Exception('`dump_parameters()` should return a dict[str, any]')

        try:
            # Model parameters are pickled and put into DB
            parameters = pickle.loads(pickle.dumps(parameters))
        except Exception:
            traceback.print_stack()
            raise Exception('`parameters` should be serializable by `pickle`')

        _print_header('Checking loading of parameters of model...')
        model_inst.destroy()
        model_inst = py_model_class(**knobs)
        model_inst.load_parameters(parameters)

        _print_header('Checking predictions with model...')
        print('Using queries: {}'.format(queries))
        predictions = model_inst.predict(queries)

        try:
            for prediction in predictions:
                json.dumps(prediction)
        except Exception:
            traceback.print_stack()
            raise Exception('Each `prediction` should be JSON serializable')

        # Ensembling predictions in predictor
        predictions = ensemble_predictions([predictions], task)

        print('Predictions: {}'.format(predictions))

        _note('The model definition is valid!')
    
        return model_inst

    except Exception as e:
        raise InvalidModelClassException(e)

def load_model_class(model_file_bytes, model_class, temp_mod_name=None):
    if temp_mod_name is None:
        temp_mod_name = str(uuid.uuid4())

    temp_model_file_name ='{}.py'.format(temp_mod_name)

    # Temporarily save the model file to disk
    with open(temp_model_file_name, 'wb') as f:
        f.write(model_file_bytes)

    try:
        # Import model file as module
        mod = import_module(temp_mod_name)
        # Extract model class from module
        clazz = getattr(mod, model_class)
    except Exception as e:
        raise e
    finally:
        # Ensure that temp model file is removed upon model loading error
        os.remove(temp_model_file_name)

    return clazz

def parse_model_install_command(dependencies, enable_gpu=False):
    conda_env = os.environ.get('CONDA_ENVIORNMENT')
    commands = []

    # Determine install commands for each dependency
    for (dep, ver) in dependencies.items():
        if dep == ModelDependency.KERAS:
            commands.append('pip install Keras=={}'.format(ver))
        elif dep == ModelDependency.PYTORCH:
            commands.append('pip install torch=={}'.format(ver))
        elif dep == ModelDependency.SCIKIT_LEARN:
            commands.append('pip install scikit-learn=={}'.format(ver))
        elif dep == ModelDependency.TENSORFLOW:
            if enable_gpu:
                commands.append('pip install tensorflow-gpu=={}'.format(ver))
            else:
                commands.append('pip install tensorflow=={}'.format(ver))
        elif dep == ModelDependency.SINGA:
            options = '-y -c nusdbsystem'
            if conda_env is not None:
                options += ' -n {}'.format(conda_env)
            if enable_gpu:
                commands.append('conda install {} singa-gpu={}'.format(options, ver))
            else:
                commands.append('conda install {} singa-cpu={}'.format(options, ver))
        else:
            # Assume that dependency is the exact PIP package name
            commands.append('pip install {}=={}'.format(dep, ver))

    return '; '.join(commands)

def _check_dependencies(dependencies):

    if not isinstance(dependencies, dict):
        raise Exception('`dependencies` should be a dict[str, str]')

    for (dep, ver) in dependencies.items():
        if dep == ModelDependency.KERAS:
            # Warn that Keras models should additionally depend on TF for GPU usage
            _note('Keras models can enable GPU usage with by adding a `tensorflow` dependency.')
        elif dep == ModelDependency.PYTORCH:
            pass
        elif dep == ModelDependency.SCIKIT_LEARN:
            pass
        elif dep == ModelDependency.TENSORFLOW:
            _note('TensorFlow models must cater for GPU-sharing with ' \
                    + '`config.gpu_options.allow_growth = True` (ref: https://www.tensorflow.org/guide/using_gpu#allowing_gpu_memory_growth).')
        elif dep == ModelDependency.SINGA:
            pass
    
    install_command = parse_model_install_command(dependencies, enable_gpu=False)
    install_command_with_gpu = parse_model_install_command(dependencies, enable_gpu=True)
    _note(f'Install command (without GPU): `{install_command}`')
    _note(f'Install command (with GPU): `{install_command_with_gpu}`')

def _check_model_class(py_model_class):
    if not issubclass(py_model_class, BaseModel):
        raise Exception('Model should extend `rafiki.model.BaseModel`')

    if inspect.isfunction(getattr(py_model_class, 'init', None)):
        _warn('`init` has been deprecated - use `__init__` for your model\'s initialization logic instead')

    if inspect.isfunction(getattr(py_model_class, 'get_knob_config', None)) and \
        not isinstance(py_model_class.__dict__.get('get_knob_config', None), staticmethod):
        _warn('`get_knob_config` has been changed to a `@staticmethod`')

def _check_model_inst(model_inst):
    # Throw error when deprecated methods are called
    def deprecated_func(desc):
        def throw_error(*args, **kwargs):
            raise AttributeError(desc)
        
        return throw_error

    class DeprecatedModelUtils():
        log = deprecated_func('`self.utils.log(...)` has been moved to `logger.log(...)`')
        log_metrics = deprecated_func('`self.utils.log_metrics(...)` has been moved to `logger.log(...)`')
        define_plot = deprecated_func('`self.utils.define_plot(...)` has been moved to `logger.define_plot(...)`')
        define_loss_plot = deprecated_func('`self.utils.define_loss_plot(...)` has been moved to `logger.define_loss_plot(...)`')
        log_loss_metric = deprecated_func('`self.utils.log_loss_metric(...)` has been moved to `logger.log_loss(...)`')
        load_dataset_of_image_files = deprecated_func('`self.utils.load_dataset_of_image_files(...)` has been moved to `dataset_utils.load_dataset_of_image_files(...)`')
        load_dataset_of_corpus = deprecated_func('`self.utils.load_dataset_of_corpus(...)` has been moved to `dataset_utils.load_dataset_of_corpus(...)`')
        resize_as_images = deprecated_func('`self.utils.resize_as_images(...)` has been moved to `dataset_utils.resize_as_images(...)`')
        download_dataset_from_uri = deprecated_func('`self.utils.download_dataset_from_uri(...)` has been moved to `dataset_utils.download_dataset_from_uri(...)`')

    model_inst.utils = DeprecatedModelUtils()

def _check_knob_config(knob_config):
    if not isinstance(knob_config, dict) or \
        any([(not isinstance(name, str) or not isinstance(knob, BaseKnob)) for (name, knob) in knob_config.items()]):
        raise Exception('Static method `get_knob_config()` should return a dict[str, BaseKnob]')

    # Try serializing and deserialize knob config
    knob_config_str = serialize_knob_config(knob_config)
    knob_config = deserialize_knob_config(knob_config_str)

def _print_header(msg):
    print('-' * (len(msg) + 4))
    print('| {} |'.format(msg))
    print('-' * (len(msg) + 4))

def _warn(msg):
    print(f'\033[93mWARNING: {msg}\033[0m')

def _note(msg):
    print(f'\033[94mNOTE: {msg}\033[0m')<|MERGE_RESOLUTION|>--- conflicted
+++ resolved
@@ -127,13 +127,8 @@
         pass
 
 def test_model_class(model_file_path, model_class, task, dependencies, \
-<<<<<<< HEAD
                     train_dataset_path, val_dataset_path, \
-                    enable_gpu=False, queries=[], knobs=None):
-=======
-                    train_dataset_uri, test_dataset_uri, \
                     queries=[], knobs=None):
->>>>>>> b709557b
     '''
     Tests whether a model class is properly defined by running a full train-inference flow.
     The model instance's methods will be called in an order similar to that in Rafiki.
