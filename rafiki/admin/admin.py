--- conflicted
+++ resolved
@@ -8,11 +8,7 @@
 from rafiki.constants import ServiceStatus, UserType, ServiceType, TrainJobStatus
 from rafiki.config import MIN_SERVICE_PORT, MAX_SERVICE_PORT, SUPERADMIN_EMAIL, SUPERADMIN_PASSWORD
 from rafiki.container import DockerSwarmContainerManager 
-<<<<<<< HEAD
-from rafiki.model import ModelDatasetUtils
 from rafiki.utils.log import JobLogger
-=======
->>>>>>> 3bf9161a
 
 from .services_manager import ServicesManager
 
@@ -79,14 +75,6 @@
         if len(models) == 0:
             raise NoModelsForTaskException()
 
-<<<<<<< HEAD
-        # Load train dataset metadata
-        dataset_utils = ModelDatasetUtils()
-        (_, train_dataset_meta) = dataset_utils.load_dataset(train_dataset_uri, task)
-        train_dataset_meta_pickled = pickle.dumps(train_dataset_meta)
-
-=======
->>>>>>> 3bf9161a
         train_job = self._db.create_train_job(
             user_id=user_id,
             app=app,
