--- conflicted
+++ resolved
@@ -8,14 +8,9 @@
 from rafiki.constants import ServiceStatus, UserType, ServiceType, TrainJobStatus, \
                             ModelAccessRight, BudgetType, InferenceJobStatus
 from rafiki.config import SUPERADMIN_EMAIL, SUPERADMIN_PASSWORD
-<<<<<<< HEAD
 from rafiki.model import LoggerUtils
 from rafiki.container import DockerSwarmContainerManager 
-=======
-from rafiki.model import ModelLogger
-from rafiki.container import DockerSwarmContainerManager
 from rafiki.data_store import Dataset, FileDataStore, DataStore
->>>>>>> 759ff7c2
 
 from .services_manager import ServicesManager
 
@@ -34,37 +29,18 @@
 class InvalidDatasetError(Exception): pass
 
 class Admin(object):
-<<<<<<< HEAD
-    def __init__(self, meta_store=None, container_manager=None):
-        if meta_store is None: 
-            meta_store = MetaStore()
-            
-        if container_manager is None: 
-            container_manager = DockerSwarmContainerManager()
-            
-        self._base_worker_image = '{}:{}'.format(os.environ['RAFIKI_IMAGE_WORKER'],
-                                                os.environ['RAFIKI_VERSION'])
-
-        self._meta_store = meta_store
-        self._services_manager = ServicesManager(meta_store, container_manager)
-
-    def seed(self):
-        with self._meta_store:
-            self._seed_users()
-=======
-    def __init__(self, db=None, container_manager=None, data_store=None):
-        self._db = db or Database()
+    def __init__(self, meta_store=None, container_manager=None, data_store=None):
+        meta_store = meta_store or MetaStore()
         data_folder_path = os.path.join(os.environ['WORKDIR_PATH'], os.environ['DATA_DIR_PATH'])
+        container_manager = container_manager or DockerSwarmContainerManager()
         self._data_store: DataStore = data_store or FileDataStore(data_folder_path)
         self._base_worker_image = '{}:{}'.format(os.environ['RAFIKI_IMAGE_WORKER'],
                                                 os.environ['RAFIKI_VERSION'])
-        container_manager = container_manager or DockerSwarmContainerManager()
-        self._services_manager = ServicesManager(self._db, container_manager)
+        self._services_manager = ServicesManager(self._meta_store, container_manager)
 
     def seed(self):
-        with self._db:
+        with self._meta_store:
             self._seed_superadmin()
->>>>>>> 759ff7c2
 
     ####################################
     # Users
@@ -95,7 +71,7 @@
         }
 
     def get_users(self):
-        users = self._db.get_users()
+        users = self._meta_store.get_users()
         return [
             {
                 'id': user.id,
@@ -107,7 +83,7 @@
         ]
         
     def get_user_by_email(self, email):
-        user = self._db.get_user_by_email(email)
+        user = self._meta_store.get_user_by_email(email)
         if user is None:
             return None
 
@@ -119,13 +95,13 @@
         }
 
     def ban_user(self, email):
-        user = self._db.get_user_by_email(email)
+        user = self._meta_store.get_user_by_email(email)
         if user is None:
             raise InvalidUserError()
         if user.banned_date is not None:
             raise UserAlreadyBannedError()
 
-        self._db.ban_user(user)
+        self._meta_store.ban_user(user)
         
         return {
             'id': user.id,
@@ -147,8 +123,8 @@
         size_bytes = store_dataset.size_bytes
         owner_id = user_id
 
-        dataset = self._db.create_dataset(name, task, size_bytes, store_dataset_id, owner_id)
-        self._db.commit()
+        dataset = self._meta_store.create_dataset(name, task, size_bytes, store_dataset_id, owner_id)
+        self._meta_store.commit()
 
         return {
             'id': dataset.id,
@@ -158,7 +134,7 @@
         }
 
     def get_dataset(self, dataset_id):
-        dataset = self._db.get_dataset(dataset_id)
+        dataset = self._meta_store.get_dataset(dataset_id)
         if dataset is None:
             raise InvalidDatasetError()
 
@@ -172,7 +148,7 @@
         }
 
     def get_datasets(self, user_id, task=None):
-        datasets = self._db.get_datasets(user_id, task)
+        datasets = self._meta_store.get_datasets(user_id, task)
         return [
             {
                 'id': x.id,
@@ -189,53 +165,23 @@
     # Train Job
     ####################################
 
-<<<<<<< HEAD
-    def create_train_job(self, user_id, app, task, train_dataset_uri, 
-                        val_dataset_uri, budget, models=None):
-        
+    def create_train_job(self, user_id, app, task, train_dataset_id, 
+                        val_dataset_id, budget, model_ids):
+        
+        # Ensure there is no existing train job for app
         train_jobs = self._meta_store.get_train_jobs_of_app(app)
-
-        # Ensure there is no existing train job for app
         if any([x.status in [TrainJobStatus.RUNNING, TrainJobStatus.STARTED] for x in train_jobs]):
             raise InvalidTrainJobError('Another train job for app "{}" is still running!'.format(app))
-=======
-    def create_train_job(self, user_id, app, task, train_dataset_id, 
-                        val_dataset_id, budget, model_ids):
->>>>>>> 759ff7c2
         
         # Ensure at least 1 model
         if len(model_ids) == 0:
             raise NoModelsForTrainJobError()
 
         # Compute auto-incremented app version
-<<<<<<< HEAD
+        train_jobs = self._meta_store.get_train_jobs_by_app(user_id, app)
         app_version = max([x.app_version for x in train_jobs], default=0) + 1
 
-        # Get models available to user
-        avail_models = self._meta_store.get_models_of_task(user_id, task)
-        
-        if models is None:
-            # Auto populate models with all available models if not specified
-            model_id_to_config = { db_model.id: {} for db_model in avail_models }
-        else:
-            model_id_to_config = {}
-            # Ensure all models are available
-            for (name, config) in models.items():
-                db_model = next((x for x in avail_models if x.name == name), None)
-                if db_model is None:
-                    raise InvalidModelAccessError('Model "{}" does not exist, or is not accessible to you!'.format(name))
-
-                model_id_to_config[db_model.id] = config
-
-        # Ensure that models are specified
-        if len(model_id_to_config) == 0:
-            raise NoModelsForTrainJobError()
-=======
-        train_jobs = self._db.get_train_jobs_by_app(user_id, app)
-        app_version = max([x.app_version for x in train_jobs], default=0) + 1
-
-        # Get models available to user
-        avail_model_ids = [x.id for x in self._db.get_available_models(user_id, task)]
+        avail_model_ids = [x.id for x in self._meta_store.get_available_models(user_id, task)]
 
         # Ensure all specified models are available
         for model_id in model_ids:
@@ -244,15 +190,14 @@
 
         # Ensure that datasets are valid and of the correct task
         try:
-            train_dataset = self._db.get_dataset(train_dataset_id)
+            train_dataset = self._meta_store.get_dataset(train_dataset_id)
             assert train_dataset is not None
             assert train_dataset.task == task
-            val_dataset = self._db.get_dataset(val_dataset_id)
+            val_dataset = self._meta_store.get_dataset(val_dataset_id)
             assert val_dataset is not None
             assert val_dataset.task == task
         except AssertionError as e:
             raise InvalidDatasetError(e)
->>>>>>> 759ff7c2
 
         # Create train & sub train jobs in DB
         train_job = self._meta_store.create_train_job(
@@ -261,13 +206,8 @@
             app_version=app_version,
             task=task,
             budget=budget,
-<<<<<<< HEAD
-            train_dataset_uri=train_dataset_uri,
-            val_dataset_uri=val_dataset_uri
-=======
             train_dataset_id=train_dataset_id,
             val_dataset_id=val_dataset_id
->>>>>>> 759ff7c2
         )
         self._meta_store.commit()
 
@@ -291,13 +231,8 @@
             self._meta_store.mark_train_job_as_errored(train_job)
             raise e
 
-<<<<<<< HEAD
-    def stop_train_job(self, app, app_version=-1):
-        train_job = self._meta_store.get_train_job_by_app_version(app, app_version=app_version)
-=======
     def stop_train_job(self, user_id, app, app_version=-1):
-        train_job = self._db.get_train_job_by_app_version(user_id, app, app_version=app_version)
->>>>>>> 759ff7c2
+        train_job = self._meta_store.get_train_job_by_app_version(user_id, app, app_version=app_version)
         if train_job is None:
             raise InvalidTrainJobError()
 
@@ -310,61 +245,30 @@
             'app_version': train_job.app_version
         }
             
-<<<<<<< HEAD
-    def get_train_job(self, app, app_version=-1):
-        train_job = self._meta_store.get_train_job_by_app_version(app, app_version=app_version)
+    def get_train_job(self, user_id, app, app_version=-1):
+        train_job = self._meta_store.get_train_job_by_app_version(user_id, app, app_version=app_version)
         if train_job is None:
             raise InvalidTrainJobError()
 
-=======
-    def get_train_job(self, user_id, app, app_version=-1):
-        train_job = self._db.get_train_job_by_app_version(user_id, app, app_version=app_version)
-        if train_job is None:
-            raise InvalidTrainJobError()
-
-        workers = self._db.get_workers_of_train_job(train_job.id)
-        services = [self._db.get_service(x.service_id) for x in workers]
-        worker_models = [self._db.get_model(self._db.get_sub_train_job(x.sub_train_job_id).model_id) \
+        workers = self._meta_store.get_workers_of_train_job(train_job.id)
+        services = [self._meta_store.get_service(x.service_id) for x in workers]
+        worker_models = [self._meta_store.get_model(self._meta_store.get_sub_train_job(x.sub_train_job_id).model_id) \
                          for x in workers]
 
->>>>>>> 759ff7c2
         return {
             'id': train_job.id,
             'status': train_job.status,
             'app': train_job.app,
             'app_version': train_job.app_version,
             'task': train_job.task,
-<<<<<<< HEAD
-            'train_dataset_uri': train_job.train_dataset_uri,
-            'val_dataset_uri': train_job.val_dataset_uri,
-            'datetime_started': train_job.datetime_started,
-            'datetime_stopped': train_job.datetime_stopped
-        }
-
-    def get_train_jobs_of_app(self, app):
-        train_jobs = self._meta_store.get_train_jobs_of_app(app)
-=======
             'train_dataset_id': train_job.train_dataset_id,
             'val_dataset_id': train_job.val_dataset_id,
             'datetime_started': train_job.datetime_started,
-            'datetime_stopped': train_job.datetime_stopped,
-            'workers': [
-                {
-                    'service_id': service.id,
-                    'status': service.status,
-                    'replicas': service.replicas,
-                    'datetime_started': service.datetime_started,
-                    'datetime_stopped': service.datetime_stopped,
-                    'model_name': model.name
-                }
-                for (worker, service, model) 
-                in zip(workers, services, worker_models)
-            ]
+            'datetime_stopped': train_job.datetime_stopped
         }
 
     def get_train_jobs_by_app(self, user_id, app):
-        train_jobs = self._db.get_train_jobs_by_app(user_id, app)
->>>>>>> 759ff7c2
+        train_jobs = self._meta_store.get_train_jobs_by_app(user_id, app)
         return [
             {
                 'id': x.id,
@@ -372,13 +276,8 @@
                 'app': x.app,
                 'app_version': x.app_version,
                 'task': x.task,
-<<<<<<< HEAD
-                'train_dataset_uri': x.train_dataset_uri,
-                'val_dataset_uri': x.val_dataset_uri,
-=======
                 'train_dataset_id': x.train_dataset_id,
                 'val_dataset_id': x.val_dataset_id,
->>>>>>> 759ff7c2
                 'datetime_started': x.datetime_started,
                 'datetime_stopped': x.datetime_stopped,
                 'budget': x.budget
@@ -386,13 +285,8 @@
             for x in train_jobs
         ]
 
-<<<<<<< HEAD
-    def get_best_trials_of_train_job(self, app, app_version=-1, max_count=2):
-        train_job = self._meta_store.get_train_job_by_app_version(app, app_version=app_version)
-=======
     def get_best_trials_of_train_job(self, user_id, app, app_version=-1, max_count=2):
-        train_job = self._db.get_train_job_by_app_version(user_id, app, app_version=app_version)
->>>>>>> 759ff7c2
+        train_job = self._meta_store.get_train_job_by_app_version(user_id, app, app_version=app_version)
         if train_job is None:
             raise InvalidTrainJobError()
 
@@ -412,12 +306,7 @@
         ]
 
     def get_train_jobs_by_user(self, user_id):
-<<<<<<< HEAD
         train_jobs = self._meta_store.get_train_jobs_by_user(user_id)
-
-=======
-        train_jobs = self._db.get_train_jobs_by_user(user_id)
->>>>>>> 759ff7c2
         return [
             {
                 'id': x.id,
@@ -425,13 +314,8 @@
                 'app': x.app,
                 'app_version': x.app_version,
                 'task': x.task,
-<<<<<<< HEAD
-                'train_dataset_uri': x.train_dataset_uri,
-                'val_dataset_uri': x.val_dataset_uri,
-=======
                 'train_dataset_id': x.train_dataset_id,
                 'val_dataset_id': x.val_dataset_id,
->>>>>>> 759ff7c2
                 'datetime_started': x.datetime_started,
                 'datetime_stopped': x.datetime_stopped,
                 'budget': x.budget
@@ -439,31 +323,18 @@
             for x in train_jobs
         ]
 
-<<<<<<< HEAD
-    def stop_sub_train_job(self, sub_train_job_id):
-        sub_train_job = self._services_manager.stop_sub_train_job_services(sub_train_job_id)
-        return {
-            'id': sub_train_job.id,
-            'train_job_id': sub_train_job.train_job_id,
-        }
-
-    def stop_all_train_jobs(self):
-        train_jobs = self._meta_store.get_train_jobs_by_statuses(
-            [TrainJobStatus.STARTED, TrainJobStatus.RUNNING, TrainJobStatus.ERRORED]
-        )
-=======
     def get_trials_of_train_job(self, user_id, app, app_version=-1):
-        train_job = self._db.get_train_job_by_app_version(user_id, app, app_version=app_version)
+        train_job = self._meta_store.get_train_job_by_app_version(user_id, app, app_version=app_version)
         if train_job is None:
             raise InvalidTrainJobError()
 
-        sub_train_jobs = self._db.get_sub_train_jobs_of_train_job(train_job.id)
+        sub_train_jobs = self._meta_store.get_sub_train_jobs_of_train_job(train_job.id)
         trials = []
         for sub_train_job in sub_train_jobs:
-            trials_for_sub = self._db.get_trials_of_sub_train_job(sub_train_job.id)
+            trials_for_sub = self._meta_store.get_trials_of_sub_train_job(sub_train_job.id)
             trials.extend(trials_for_sub)
 
-        trials_models = [self._db.get_model(x.model_id) for x in trials]
+        trials_models = [self._meta_store.get_model(x.model_id) for x in trials]
         
         return [
             {
@@ -479,8 +350,7 @@
         ]
 
     def stop_all_train_jobs(self):
-        train_jobs = self._db.get_train_jobs_by_statuses([TrainJobStatus.STARTED, TrainJobStatus.RUNNING])
->>>>>>> 759ff7c2
+        train_jobs = self._meta_store.get_train_jobs_by_statuses([TrainJobStatus.STARTED, TrainJobStatus.RUNNING])
         for train_job in train_jobs:
             self._services_manager.stop_train_services(train_job.id)
             self.refresh_train_job_status(train_job.id)
@@ -538,12 +408,8 @@
             'status': trial.status,
             'datetime_stopped': trial.datetime_stopped,
             'model_name': model.name,
-<<<<<<< HEAD
-            'score': trial.score
-=======
             'score': trial.score,
             'worker_id': trial.worker_id
->>>>>>> 759ff7c2
         }
 
     def get_trial_logs(self, trial_id):
@@ -566,9 +432,10 @@
         if trial is None:
             raise InvalidTrialError()
 
-<<<<<<< HEAD
-        # TODO: Fix
-        return None
+        with open(trial.params_file_path, 'rb') as f:
+            parameters = f.read()
+
+        return parameters
 
     def get_trials_of_train_job(self, app, app_version=-1, limit=1000, offset=0):
         train_job = self._meta_store.get_train_job_by_app_version(app, app_version=app_version)
@@ -592,32 +459,18 @@
             }
             for (trial, model) in zip(trials, trials_models)
         ]
-=======
-        with open(trial.params_file_path, 'rb') as f:
-            parameters = f.read()
-
-        return parameters
->>>>>>> 759ff7c2
 
     ####################################
     # Inference Job
     ####################################
 
     def create_inference_job(self, user_id, app, app_version):
-<<<<<<< HEAD
-        train_job = self._meta_store.get_train_job_by_app_version(app, app_version=app_version)
-=======
-        train_job = self._db.get_train_job_by_app_version(user_id, app, app_version=app_version)
->>>>>>> 759ff7c2
+        train_job = self._meta_store.get_train_job_by_app_version(user_id, app, app_version=app_version)
         if train_job is None:
             raise InvalidTrainJobError('Have you started a train job for this app?')
 
         if train_job.status != TrainJobStatus.STOPPED:
-<<<<<<< HEAD
-            raise InvalidTrainJobError('Train job must be of status "STOPPED".')
-=======
             raise InvalidTrainJobError('Train job must be of status `STOPPED`.')
->>>>>>> 759ff7c2
 
         # Ensure only 1 running inference job for 1 train job
         inference_job = self._meta_store.get_deployed_inference_job_by_train_job(train_job.id)
@@ -660,13 +513,8 @@
             self._meta_store.mark_inference_job_as_errored(inference_job)
             raise e
 
-<<<<<<< HEAD
-    def stop_inference_job(self, app, app_version=-1):
-        train_job = self._meta_store.get_train_job_by_app_version(app, app_version=app_version)
-=======
     def stop_inference_job(self, user_id, app, app_version=-1):
-        train_job = self._db.get_train_job_by_app_version(user_id, app, app_version=app_version)
->>>>>>> 759ff7c2
+        train_job = self._meta_store.get_train_job_by_app_version(user_id, app, app_version=app_version)
         if train_job is None:
             raise InvalidRunningInferenceJobError()
 
@@ -684,13 +532,8 @@
             'app_version': train_job.app_version
         }
 
-<<<<<<< HEAD
-    def get_running_inference_job(self, app, app_version=-1):
-        train_job = self._meta_store.get_train_job_by_app_version(app, app_version=app_version)
-=======
     def get_running_inference_job(self, user_id, app, app_version=-1):
-        train_job = self._db.get_train_job_by_app_version(user_id, app, app_version=app_version)
->>>>>>> 759ff7c2
+        train_job = self._meta_store.get_train_job_by_app_version(user_id, app, app_version=app_version)
         if train_job is None:
             raise InvalidRunningInferenceJobError()
 
@@ -712,17 +555,10 @@
             'predictor_host': predictor_host
         }
 
-<<<<<<< HEAD
-    def get_inference_jobs_of_app(self, app):
-        inference_jobs = self._meta_store.get_inference_jobs_of_app(app)
+    def get_inference_jobs_of_app(self, user_id, app):
+        inference_jobs = self._meta_store.get_inference_jobs_of_app(user_id, app)
         train_jobs = [self._meta_store.get_train_job(x.train_job_id) for x in inference_jobs]
         predictor_services = [self._meta_store.get_service(x.predictor_service_id) for x in inference_jobs]
-=======
-    def get_inference_jobs_of_app(self, user_id, app):
-        inference_jobs = self._db.get_inference_jobs_of_app(user_id, app)
-        train_jobs = [self._db.get_train_job(x.train_job_id) for x in inference_jobs]
-        predictor_services = [self._db.get_service(x.predictor_service_id) for x in inference_jobs]
->>>>>>> 759ff7c2
         predictor_hosts = [self._get_service_host(x) for x in predictor_services]
         return [
             {
@@ -851,16 +687,10 @@
     ####################################
 
     def create_model(self, user_id, name, task, model_file_bytes, 
-<<<<<<< HEAD
-                    model_class, docker_image=None, dependencies={}, access_right=ModelAccessRight.PRIVATE):
-        
-        model = self._meta_store.create_model(
-=======
                     model_class, docker_image=None, dependencies={}, 
                     access_right=ModelAccessRight.PRIVATE):
 
-        model = self._db.create_model(
->>>>>>> 759ff7c2
+        model = self._meta_store.create_model(
             user_id=user_id,
             name=name,
             task=task,
@@ -870,7 +700,7 @@
             dependencies=dependencies,
             access_right=access_right
         )
-        self._db.commit()
+        self._meta_store.commit()
 
         return {
             'id': model.id,
@@ -878,17 +708,12 @@
             'name': model.name 
         }
 
-<<<<<<< HEAD
-    def get_model(self, user_id, name):
-        model = self._meta_store.get_model_by_name(name)
-=======
     def delete_model(self, model_id):
-        model = self._db.get_model(model_id)
->>>>>>> 759ff7c2
+        model = self._meta_store.get_model(model_id)
         if model is None:
             raise InvalidModelError()
 
-        self._db.delete_model(model)
+        self._meta_store.delete_model(model)
         
         return {
             'id': model.id,
@@ -897,7 +722,7 @@
         }
 
     def get_model_by_name(self, user_id, name):
-        model = self._db.get_model_by_name(user_id, name)
+        model = self._meta_store.get_model_by_name(user_id, name)
         if model is None:
             raise InvalidModelError()
 
@@ -913,14 +738,8 @@
             'access_right': model.access_right
         }
 
-<<<<<<< HEAD
-    def get_model_file(self, user_id, name):
-        model = self._meta_store.get_model_by_name(name)
-        
-=======
     def get_model(self, model_id):
-        model = self._db.get_model(model_id)
->>>>>>> 759ff7c2
+        model = self._meta_store.get_model(model_id)
         if model is None:
             raise InvalidModelError()
 
@@ -937,37 +756,18 @@
         }
 
     def get_model_file(self, model_id):
-        model = self._db.get_model(model_id)
+        model = self._meta_store.get_model(model_id)
         if model is None:
             raise InvalidModelError()
 
         return model.model_file_bytes
 
-<<<<<<< HEAD
-    def get_models(self, user_id):
-        models = self._meta_store.get_models(user_id)
-=======
     def get_available_models(self, user_id, task=None):
-        models = self._db.get_available_models(user_id, task)
->>>>>>> 759ff7c2
+        models = self._meta_store.get_available_models(user_id, task)
         return [
             {
                 'id': model.id,
                 'user_id': model.user_id,
-<<<<<<< HEAD
-                'docker_image': model.docker_image,
-                'dependencies': model.dependencies,
-                'access_right': model.access_right
-            }
-            for model in models
-        ]
-
-    def get_models_of_task(self, user_id, task):
-        models = self._meta_store.get_models_of_task(user_id, task)
-        return [
-            {
-=======
->>>>>>> 759ff7c2
                 'name': model.name,
                 'task': model.task,
                 'datetime_created': model.datetime_created,
@@ -997,11 +797,11 @@
         self._services_manager.stop_sub_train_job_services(sub_train_job_id)
 
     def _on_train_job_worker_started(self, sub_train_job_id):
-        sub_train_job = self._db.get_sub_train_job(sub_train_job_id)
+        sub_train_job = self._meta_store.get_sub_train_job(sub_train_job_id)
         self._services_manager.refresh_train_job_status(sub_train_job.train_job_id)
 
     def _on_train_job_worker_stopped(self, sub_train_job_id):
-        sub_train_job = self._db.get_sub_train_job(sub_train_job_id)
+        sub_train_job = self._meta_store.get_sub_train_job(sub_train_job_id)
         self._services_manager.refresh_train_job_status(sub_train_job.train_job_id)
     
     ####################################
