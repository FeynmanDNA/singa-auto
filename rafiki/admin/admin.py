--- conflicted
+++ resolved
@@ -5,19 +5,11 @@
 import uuid
 import csv
 
-<<<<<<< HEAD
 from rafiki.meta_store import MetaStore
 from rafiki.param_store import ParamStore, InvalidParamsError, ParamsExistsError
 from rafiki.constants import ServiceStatus, UserType, ServiceType, TrainJobStatus, ModelAccessRight, BudgetType
-from rafiki.config import MIN_SERVICE_PORT, MAX_SERVICE_PORT, SUPERADMIN_EMAIL, SUPERADMIN_PASSWORD
+from rafiki.config import SUPERADMIN_EMAIL, SUPERADMIN_PASSWORD
 from rafiki.model import LoggerUtils
-=======
-from rafiki.db import Database
-from rafiki.constants import ServiceStatus, UserType, ServiceType, InferenceJobStatus, \
-    TrainJobStatus, ModelAccessRight, BudgetType
-from rafiki.config import SUPERADMIN_EMAIL, SUPERADMIN_PASSWORD
-from rafiki.model import ModelLogger
->>>>>>> 1c9b3886
 from rafiki.container import DockerSwarmContainerManager 
 
 from .services_manager import ServicesManager
@@ -126,20 +118,21 @@
         # Get models available to user
         avail_models = self._meta_store.get_models_of_task(user_id, task)
         
-        # Auto populate models with all available models if not specified
         if models is None:
-            model_ids = [x.id for x in avail_models]
+            # Auto populate models with all available models if not specified
+            model_id_to_config = { db_model.id: {} for db_model in avail_models }
         else:
+            model_id_to_config = {}
             # Ensure all models are available
-            model_ids = []
-            for model in models:
-                db_model = next((x for x in avail_models if x.name == model), None)
+            for (name, config) in models.items():
+                db_model = next((x for x in avail_models if x.name == name), None)
                 if db_model is None:
-                    raise InvalidModelAccessError('You don\'t have access to model "{}"'.format(model))
-                model_ids.append(db_model.id)
+                    raise InvalidModelAccessError('You don\'t have access to model "{}"'.format(name))
+
+                model_id_to_config[db_model.id] = config
 
         # Ensure that models are specified
-        if len(model_ids) == 0:
+        if len(model_id_to_config) == 0:
             raise NoModelsForTrainJobError()
 
         train_job = self._meta_store.create_train_job(
@@ -153,7 +146,8 @@
         )
         self._meta_store.commit()
 
-        for model_id in model_ids:
+        for (model_id, config) in model_id_to_config.items():
+            advisor_id = config.get('advisor_id', )
             self._meta_store.create_sub_train_job(
                 train_job_id=train_job.id,
                 model_id=model_id,
