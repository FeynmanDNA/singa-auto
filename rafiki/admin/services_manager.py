import os
import logging
import traceback
import time
import socket
from contextlib import closing

from rafiki.db import Database
from rafiki.constants import ServiceStatus, UserType, ServiceType, BudgetType
from rafiki.config import INFERENCE_WORKER_REPLICAS_PER_TRIAL, \
    INFERENCE_MAX_BEST_TRIALS, SERVICE_STATUS_WAIT
from rafiki.container import DockerSwarmContainerManager, ContainerManager, ContainerService
from rafiki.model import parse_model_install_command

logger = logging.getLogger(__name__)

class ServiceDeploymentError(Exception): pass

# List of environment variables that will be auto-forwarded to services deployed
ENVIRONMENT_VARIABLES_AUTOFORWARD = [
    'POSTGRES_HOST', 'POSTGRES_PORT', 'POSTGRES_USER', 'POSTGRES_PASSWORD',
    'SUPERADMIN_PASSWORD', 'POSTGRES_DB', 'REDIS_HOST', 'REDIS_PORT',
    'ADMIN_HOST', 'ADMIN_PORT', 'ADVISOR_HOST', 'ADVISOR_PORT',
    'DATA_DIR_PATH', 'LOGS_DIR_PATH', 'PARAMS_DIR_PATH', 
]
DEFAULT_TRAIN_GPU_COUNT = 0

class ServicesManager(object):
    def __init__(self, db=None, container_manager=None, 
                var_autoforward=ENVIRONMENT_VARIABLES_AUTOFORWARD):
        db = db or Database()
        container_manager: ContainerManager = container_manager or DockerSwarmContainerManager()

         # Ensure that environment variable exists, failing fast
        for x in var_autoforward:
            os.environ[x]
        self._var_autoforward = var_autoforward

        self._data_dir_path = os.environ['DATA_DIR_PATH']
        self._logs_dir_path = os.environ['LOGS_DIR_PATH']
        self._params_dir_path = os.environ['PARAMS_DIR_PATH']
        self._host_workdir_path = os.environ['HOST_WORKDIR_PATH']
        self._docker_workdir_path = os.environ['DOCKER_WORKDIR_PATH']
        self._predictor_image = '{}:{}'.format(os.environ['RAFIKI_IMAGE_PREDICTOR'],
                                                os.environ['RAFIKI_VERSION'])
        self._predictor_port = os.environ['PREDICTOR_PORT']
        self._rafiki_addr = os.environ['RAFIKI_ADDR']
        self._app_mode = os.environ['APP_MODE']

        self._db = db
        self._container_manager = container_manager

    def create_inference_services(self, inference_job_id):
        inference_job = self._db.get_inference_job(inference_job_id)

        # Prepare all inputs for inference job deployment
        # Throws error early to make service deployment more atomic
        best_trials = self._get_best_trials_for_inference(inference_job)
        trial_to_replicas = self._compute_inference_worker_replicas_for_trials(best_trials)

        try:
            # Create a worker service for each best trial of associated train job
            worker_services = []
            for (trial, replicas) in trial_to_replicas.items():
                service = self._create_inference_job_worker(inference_job, trial)
                worker_services.append(service)
                self._db.commit()

            # Create predictor
            predictor_service = self._create_predictor_service(inference_job)
            self._db.update_inference_job(inference_job, predictor_service_id=predictor_service.id)
            self._db.commit()

            # Ensure that all services are running
            self._wait_until_services_running([predictor_service, *worker_services])

            # Mark inference job as running
            self._db.mark_inference_job_as_running(inference_job)
            self._db.commit()

            return (inference_job, predictor_service)

        except Exception as e:
            # Mark inference job as errored
            self._db.mark_inference_job_as_errored(inference_job)
            self._db.commit()
            raise e
        
    def stop_inference_services(self, inference_job_id):
        inference_job = self._db.get_inference_job(inference_job_id)
        
        # Stop predictor
        service = self._db.get_service(inference_job.predictor_service_id)
        self._stop_service(service)

        # Stop all workers for inference job
        workers = self._db.get_workers_of_inference_job(inference_job_id)
        for worker in workers:
            service = self._db.get_service(worker.service_id)
            self._stop_service(service)

        self._db.mark_inference_job_as_stopped(inference_job)
        self._db.commit()

        return inference_job

    def create_train_services(self, train_job_id):
        train_job = self._db.get_train_job(train_job_id)
        sub_train_jobs = self._db.get_sub_train_jobs_of_train_job(train_job_id)

        total_gpus = int(train_job.budget.get(BudgetType.GPU_COUNT, DEFAULT_TRAIN_GPU_COUNT))
        (jobs_gpus, jobs_cpus) = self._get_deployment_for_sub_train_jobs(total_gpus, sub_train_jobs)

        # Try to create workers for each sub train job
        try:
            services = []
            for (sub_train_job, gpus, cpus) in zip(sub_train_jobs, jobs_gpus, jobs_cpus):
                # 1 GPU per worker
                for _ in range(gpus):
                    service = self._create_train_job_worker(sub_train_job)
                    services.append(service)

                # CPU workers
                for _ in range(cpus):
                    service = self._create_train_job_worker(sub_train_job, gpus=0)
                    services.append(service)
        
            self._wait_until_services_running(services)
            return train_job

        except Exception as e:
            # Stop partially started train services
            self.stop_train_services(train_job_id)
            self._db.mark_train_job_as_errored(train_job)
            raise ServiceDeploymentError(e)

    def stop_train_services(self, train_job_id):
        train_job = self._db.get_train_job(train_job_id)
        sub_train_jobs = self._db.get_sub_train_jobs_of_train_job(train_job_id)

        # Stop all sub train jobs for train job
        for sub_train_job in sub_train_jobs:
            self.stop_sub_train_job_services(sub_train_job.id)

        self._db.mark_train_job_as_stopped(train_job)

    def stop_sub_train_job_services(self, sub_train_job_id):
        sub_train_job = self._db.get_sub_train_job(sub_train_job_id)
        workers = self._db.get_workers_of_sub_train_job(sub_train_job_id)

        # Stop all workers for sub train job
        for worker in workers:
            service = self._db.get_service(worker.service_id)
            self._stop_service(service)

        self.refresh_train_job_status(sub_train_job.train_job_id)

        return sub_train_job
    
    def refresh_train_job_status(self, train_job_id):
        train_job = self._db.get_train_job(train_job_id)
        workers = self._db.get_workers_of_train_job(train_job_id)
        services = [self._db.get_service(x.service_id) for x in workers]

        count = {
            ServiceStatus.STARTED: 0,
            ServiceStatus.DEPLOYING: 0,
            ServiceStatus.RUNNING: 0,
            ServiceStatus.ERRORED: 0,
            ServiceStatus.STOPPED: 0
        }

        for service in services:
            if service is None:
                continue
            count[service.status] += 1

        # Determine status of train job based on sub-jobs
        if count[ServiceStatus.ERRORED] > 0:
            self._db.mark_train_job_as_errored(train_job)
        elif count[ServiceStatus.STOPPED] == len(services):
            self._db.mark_train_job_as_stopped(train_job)
        elif count[ServiceStatus.RUNNING] > 0:
            self._db.mark_train_job_as_running(train_job)

    ####################################
    # Private
    ####################################

    def _get_deployment_for_sub_train_jobs(self, total_gpus, sub_train_jobs):
        # Evenly distribute GPus across sub train jobs, letting first few sub train jobs have 1 more GPU to fully allocate
        N = len(sub_train_jobs)
        base_gpus = total_gpus // N
        extra_gpus = total_gpus - base_gpus * N
        jobs_gpus = ([base_gpus + 1] * extra_gpus) + [base_gpus] * (N - extra_gpus)

        # For jobs with no GPU, add 1 CPU
        jobs_cpus = []
        for gpus in jobs_gpus:
            jobs_cpus.append(0 if gpus > 0 else 1)

        return (jobs_gpus, jobs_cpus)

    def _create_inference_job_worker(self, inference_job, trial):
        sub_train_job = self._db.get_sub_train_job(trial.sub_train_job_id)
        model = self._db.get_model(sub_train_job.model_id)
        service_type = ServiceType.INFERENCE
        install_command = parse_model_install_command(model.dependencies, enable_gpu=False)
        environment_vars = {
            'WORKER_INSTALL_COMMAND': install_command,
        }

        service = self._create_service(
            service_type=service_type,
            docker_image=model.docker_image,
            environment_vars=environment_vars
        )

        self._db.create_inference_job_worker(
            service_id=service.id,
            inference_job_id=inference_job.id,
            trial_id=trial.id
        )
        self._db.commit()

        return service

    def _create_predictor_service(self, inference_job):
        service_type = ServiceType.PREDICT
        environment_vars = {}

        service = self._create_service(
            service_type=service_type,
            docker_image=self._predictor_image,
            environment_vars=environment_vars,
            container_port=self._predictor_port
        )

        return service

    def _create_train_job_worker(self, sub_train_job, gpus=1):
        model = self._db.get_model(sub_train_job.model_id)
        service_type = ServiceType.TRAIN
        install_command = parse_model_install_command(model.dependencies, enable_gpu=(gpus > 0))
        environment_vars = {
            'WORKER_INSTALL_COMMAND': install_command,
        }

        service = self._create_service(
            service_type=service_type,
            docker_image=model.docker_image,
            environment_vars=environment_vars,
            gpus=gpus
        )

        self._db.create_train_job_worker(
            service_id=service.id,
            sub_train_job_id=sub_train_job.id
        )
        self._db.commit()

        return service

    def _stop_service(self, service):
        if service.status == ServiceStatus.STOPPED:
            logger.info('Service of ID "{}" already stopped!'.format(service.id))
            return

        try:
            container_service = self._get_container_service_from_service(service)
            self._container_manager.destroy_service(container_service)
            self._db.mark_service_as_stopped(service)
            self._db.commit()
        except Exception:
            # Allow exception to be thrown if deleting service fails (maybe concurrent service deletion)
            logger.info('Error while deleting service with ID {} - maybe already deleted'.format(service.id))
            logger.info(traceback.format_exc())

    # Returns when all services have status of `RUNNING`
    # Throws an exception if any of the services have a status of `ERRORED` or `STOPPED`
    def _wait_until_services_running(self, services):
        for service in services:
            while service.status not in \
                    [ServiceStatus.RUNNING, ServiceStatus.ERRORED, ServiceStatus.STOPPED]:
                time.sleep(SERVICE_STATUS_WAIT)
                self._db.expire()
                service = self._db.get_service(service.id)

            if service.status in [ServiceStatus.ERRORED, ServiceStatus.STOPPED]:
                raise ServiceDeploymentError('Service of ID {} is of status {}'.format(service.id, service.status))

    def _create_service(self, service_type, docker_image,
                        replicas=1, environment_vars={}, args=[], 
                        container_port=None, gpus=0):
        
        # Create service in DB
        container_manager_type = type(self._container_manager).__name__
        service = self._db.create_service(
            container_manager_type=container_manager_type,
            service_type=service_type,
            docker_image=docker_image,
            replicas=replicas,
            gpus=gpus
        )
        self._db.commit()

        # Pass service details as environment variables 
        environment_vars = {
            # Autofoward environment variables
            **{
                x: os.environ[x]
                for x in self._var_autoforward
            },
            **environment_vars,
<<<<<<< HEAD
            'DATA_DOCKER_WORKDIR_PATH': self._data_docker_workdir,
            'LOGS_DOCKER_WORKDIR_PATH': self._logs_docker_workdir,
            'PARAMS_DOCKER_WORKDIR_PATH': self._params_docker_workdir,
=======
>>>>>>> b389c90d
            'RAFIKI_SERVICE_ID': service.id,
            'RAFIKI_SERVICE_TYPE': service_type,
            'WORKDIR_PATH': self._docker_workdir_path
        }

        if self._app_mode == 'DEV':
            # Mount whole root directory
            mounts = {
                self._host_workdir_path: self._docker_workdir_path
            }
        else:
            # Mount only data, logs and params folders to containers' work directories
            mounts = {
                os.path.join(self._host_workdir_path, self._data_dir_path): 
                    os.path.join(self._docker_workdir_path, self._data_dir_path),
                os.path.join(self._host_workdir_path, self._logs_dir_path): 
                    os.path.join(self._docker_workdir_path, self._logs_dir_path),
                os.path.join(self._host_workdir_path, self._params_dir_path): 
                    os.path.join(self._docker_workdir_path, self._params_dir_path)
            }

        # Expose container port if it exists
        publish_port = None
        ext_hostname = None
        ext_port = None
        if container_port is not None:
            ext_hostname = self._rafiki_addr
            ext_port = self._get_available_ext_port()
            publish_port = (ext_port, container_port)

        try:
            container_service_name = 'rafiki_service_{}'.format(service.id)
            container_service = self._container_manager.create_service(
                service_name=container_service_name,
                docker_image=docker_image, 
                replicas=replicas, 
                args=args,
                environment_vars=environment_vars,
                mounts=mounts,
                publish_port=publish_port,
                gpus=gpus
            )
            
            self._db.mark_service_as_deploying(
                service,
                container_service_name=container_service_name,
                container_service_id=container_service.id,
                hostname=container_service.hostname,
                port=container_service.port,
                ext_hostname=ext_hostname,
                ext_port=ext_port,
                container_service_info=container_service.info
            )
            self._db.commit()

        except Exception as e:
            logger.error('Error while creating service with ID {}'.format(service.id))
            logger.error(traceback.format_exc())
            self._db.mark_service_as_errored(service)
            self._db.commit()
            raise e

        return service

    def _get_available_ext_port(self):
        # Credits to https://stackoverflow.com/questions/1365265/on-localhost-how-do-i-pick-a-free-port-number
        with closing(socket.socket(socket.AF_INET, socket.SOCK_STREAM)) as s:
            s.bind(('', 0))
            s.setsockopt(socket.SOL_SOCKET, socket.SO_REUSEADDR, 1)
            return s.getsockname()[1]
    
    def _get_best_trials_for_inference(self, inference_job):
        best_trials = self._db.get_best_trials_of_train_job(inference_job.train_job_id)
        return best_trials

    def _compute_inference_worker_replicas_for_trials(self, trials):
        # TODO: Improve provisioning algorithm
        return {
            trial : INFERENCE_WORKER_REPLICAS_PER_TRIAL
            for trial in trials
        }

    def _get_container_service_from_service(self, service):
        service_id = service.container_service_id
        hostname = service.hostname
        port = service.port
        info = service.container_service_info
        container_service = ContainerService(service_id, hostname, port, info)
        return container_service<|MERGE_RESOLUTION|>--- conflicted
+++ resolved
@@ -312,12 +312,6 @@
                 for x in self._var_autoforward
             },
             **environment_vars,
-<<<<<<< HEAD
-            'DATA_DOCKER_WORKDIR_PATH': self._data_docker_workdir,
-            'LOGS_DOCKER_WORKDIR_PATH': self._logs_docker_workdir,
-            'PARAMS_DOCKER_WORKDIR_PATH': self._params_docker_workdir,
-=======
->>>>>>> b389c90d
             'RAFIKI_SERVICE_ID': service.id,
             'RAFIKI_SERVICE_TYPE': service_type,
             'WORKDIR_PATH': self._docker_workdir_path
