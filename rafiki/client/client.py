import requests
import json
import pprint
import pickle
import os

from rafiki.constants import BudgetType, ModelAccessRight

class RafikiConnectionError(ConnectionError):
    pass

class Client(object):

    '''
    Initializes the Client to connect to a running 
    Rafiki Admin instance that the Client connects to.

    :param str admin_host: Host of Rafiki Admin
    :param int admin_port: Port of Rafiki Admin
    :param str advisor_host: Host of Rafiki Advisor
    :param int advisor_port: Port of Rafiki Advisor
    '''
    def __init__(self, admin_host='localhost', admin_port=3000,
                advisor_host='localhost', advisor_port=3002):
        self._admin_host = admin_host
        self._admin_port = admin_port
        self._advisor_host = advisor_host
        self._advisor_port = advisor_port
        self._token = None
        self._user = None

    def login(self, email, password):
        '''
        Creates a login session as a Rafiki user. You will have to be logged in to perform any actions.

        App developers can create, list and stop train and inference jobs, as well as list models.
        Model developers can create and list models.

        :param str email: User's email
        :param str password: User's password

        :returns: Logged-in user as dictionary
        :rtype: dict[str, any]
        '''
        data = self._post('/tokens', json={
            'email': email,
            'password': password
        })
        self._token = data['token']

        # Save user's data
        self._user = {
            'id': data['user_id'],
            'user_type': data['user_type']
        }

        return self._user

    def get_current_user(self):
        '''
        Gets currently logged in user's data.

        :returns: Current user as dictionary, or `None` if client is not logged in
        :rtype: dict[str, any]
        '''
        return self._user

    def logout(self):
        '''
        Clears the current login session.
        '''
        self._token = None
        self._user = None

    ####################################
    # User
    ####################################

    def create_user(self, email, password, user_type):
        '''
        Creates a Rafiki user. 
        
        Only admins can manage users.

        :param str email: The new user's email
        :param str password: The new user's password
        :param user_type: The new user's type
        :type user_type: :class:`rafiki.constants.UserType` 

        :returns: Created user as dictionary
        :rtype: dict[str, any]
        '''
        data = self._post('/users', json={
            'email': email,
            'password': password,
            'user_type': user_type
        })
        return data

    ####################################
    # Models
    ####################################

    def create_model(self, name, task, model_file_path, model_class, docker_image=None, \
                    dependencies={}, access_right=ModelAccessRight.PUBLIC):
        '''
        Creates a model on Rafiki.

        Only admins & model developers can manage models.

        :param str name: Name of the model, must be unique on Rafiki
        :param str task: Task associated with the model, where the model must adhere to the specification of the task
        :param str model_file_path: Path to a single Python file that contains the definition for the model class
        :param obj model_class: The name of the model class inside the Python file. This class should implement :class:`rafiki.model.BaseModel`
        :param dependencies: List of dependencies & their versions
        :type dependencies: dict[str, str]
        :param str docker_image: A custom Docker image name that extends ``rafikiai/rafiki_worker``
<<<<<<< HEAD
        :param str access_right: Model access right
        
=======
        :returns: Created model as dictionary
        :rtype: dict[str, any]

>>>>>>> 77d014bd
        ``model_file_path`` should point to a file that contains all necessary Python code for the model's implementation. 
        If the Python file imports any external Python modules, you should list it in ``dependencies`` or create a custom
        ``docker_image``.

        ``dependencies`` should be a dictionary of ``{ <dependency_name>: <dependency_version> }``, where 
        ``<dependency_name>`` corresponds to the name of the Python Package Index (PyPI) package (e.g. ``tensorflow``)
        and ``<dependency_version>`` corresponds to the version of the PyPI package (e.g. ``1.12.0``). These dependencies 
        will be lazily installed on top of the worker's Docker image before the submitted model's code is executed.

        If the model is to be run on GPU, Rafiki could map dependencies to their GPU-enabled versions, if required. 
        For example, ``{ 'tensorflow': '1.12.0' }`` will be installed as ``{ 'tensorflow-gpu': '1.12.0' }``.

        Rafiki could also parse specific dependency names to install certain non-PyPI packages. 
        For example, ``{ 'singa': '1.1.1' }`` will be installed as ``singa-cpu=1.1.1`` or ``singa-gpu=1.1.1`` using ``conda``.

        Refer to the list of officially supported dependencies below. For dependencies that are not listed,
        they will be installed as PyPI packages of the specified name and version.

        =====================       =====================
        **Dependency**              **Installation Command**
        ---------------------       ---------------------        
        ``tensorflow``              ``pip install tensorflow==${ver}`` or ``pip install tensorflow-gpu==${ver}``
        ``singa``                   ``conda install -c nusdbsystem singa-cpu=${ver}`` or ``conda install -c nusdbsystem singa-gpu=${ver}``
        ``Keras``                   ``pip install Keras==${ver}``
        ``scikit-learn``            ``pip install scikit-learn==${ver}``
        ``torch``                   ``pip install torch==${ver}``
        =====================       =====================

        '''
        f = open(model_file_path, 'rb')
        model_file_bytes = f.read()
        
        data = self._post(
            '/models', 
            files={
                'model_file_bytes': model_file_bytes
            },
            form_data={
                'name': name,
                'task': task,
                'dependencies': json.dumps(dependencies),
                'docker_image': docker_image,
                'model_class':  model_class,
                'access_right': access_right
            }
        )
        return data

    def get_model(self, name):
        '''
        Retrieves details of a single model.

        :param str name: Name of model
        :returns: Details of model as dictionary
        :rtype: dict[str, any]
        '''
        data = self._get('/models/{}'.format(name))
        return data

    def get_models(self):
        '''
        Lists all models on Rafiki.

<<<<<<< HEAD
        :param str access_right: Model access right.
=======
        :returns: Details of models as list of dictionaries
        :rtype: dict[str, any][]
>>>>>>> 77d014bd
        '''
        data = self._get('/models')
        return data

    def get_models_of_task(self, task):
        '''
        Lists all models associated to a task on Rafiki.

        :param str task: Task name
        :returns: Details of models as list of dictionaries
        :rtype: dict[str, any][]
        '''
        data = self._get('/models', params={
            'task': task
        })
        return data

    def download_model_file(self, name, model_file_path):
        '''
        Downloads the Python script containing the model's class to the local filesystem.

        :param str name: Name of model
        :param str model_file_path: Absolute/relative path to save the Python script to
        :returns: Details of model as dictionary
        :rtype: dict[str, any]
        '''
        model_file_bytes = self._get('/models/{}/model_file'.format(name))

        with open(model_file_path, 'wb') as f:
            f.write(model_file_bytes)

        data = self.get_model(name)
        dependencies = data.get('dependencies')
        model_class = data.get('model_class')

        print('Model file downloaded to "{}"!'.format(os.path.join(os.getcwd(), model_file_path)))
        
        if dependencies:
            print('You\'ll need to install the following model dependencies locally: {}'.format(dependencies))

        print('From the file, import the model class `{}`.'.format(model_class))

        return data

    ####################################
    # Train Jobs
    ####################################
    
    def create_train_job(self, app, task, train_dataset_uri,
                        test_dataset_uri, models):
        '''
        Creates and starts a train job on Rafiki. 
        A train job is uniquely identified by its associated app and the app version (returned in output).
        
        Only admins, model developers and app developers can manage train jobs.

        :param str app: Name of the app associated with the train job
        :param str task: Task associated with the train job, 
            the train job will train models associated with the task
        :param str train_dataset_uri: URI of the train dataset in a format specified by the task
        :param str test_dataset_uri: URI of the test (development) dataset in a format specified by the task
<<<<<<< HEAD
        :param models: models to use for the train job. List of dictionaries containing model name and budget.
=======
        :param budget: budget for the train job
        :type budget: dict[:class:`rafiki.constants.BudgetType`, int]
        :returns: Created train job as dictionary
        :rtype: dict[str, any]
>>>>>>> 77d014bd

        ``budget`` should be a dictionary of ``{ <budget_type>: <budget_amount> }``, where 
        ``<budget_type>`` is one of :class:`rafiki.constants.BudgetType` and 
        ``<budget_amount>`` specifies the amount for the associated budget type.
        
        The following describes the budget types available:

        =====================       =====================
        **Budget Type**             **Description**
        ---------------------       ---------------------        
        ``MODEL_TRIAL_COUNT``       Target number of trials, per model, to run
        ``ENABLE_GPU``              Whether model training should run on GPU (0 or 1), if supported
        =====================       =====================
        '''

        data = self._post('/train_jobs', json={
            'app': app,
            'task': task,
            'train_dataset_uri': train_dataset_uri,
            'test_dataset_uri': test_dataset_uri,
            'models': models
        })
        return data

    def get_train_jobs_by_user(self, user_id):
        '''
        Lists all train jobs associated to an user on Rafiki.

        :param str user_id: ID of the user
        :returns: Details of train jobs as list of dictionaries
        :rtype: dict[str, any][]
        '''
        data = self._get('/train_jobs', params={ 
            'user_id': user_id
        })
        return data
    
    def get_train_jobs_of_app(self, app):
        '''
        Lists all train jobs associated to an app on Rafiki.

        :param str app: Name of the app
        :returns: Details of train jobs as list of dictionaries
        :rtype: dict[str, any][]
        '''
        data = self._get('/train_jobs/{}'.format(app))
        return data

    def get_train_job(self, app, app_version=-1):
        '''
        Retrieves details of the train job identified by an app and an app version, 
        including workers' details.

        :param str app: Name of the app
        :param int app_version: Version of the app (-1 for latest version)
        :returns: Details of train job as dictionary
        :rtype: dict[str, any]
        '''
        data = self._get('/train_jobs/{}/{}'.format(app, app_version))
        return data

    def get_best_trials_of_train_job(self, app, app_version=-1, max_count=2):
        '''
        Lists the best scoring trials of the train job identified by an app and an app version,
        ordered by descending score.

        :param str app: Name of the app
        :param int app_version: Version of the app (-1 for latest version)
        :param int max_count: Maximum number of trials to return
        :returns: Details of trials as list of dictionaries
        :rtype: dict[str, any][]
        '''
        data = self._get('/train_jobs/{}/{}/trials'.format(app, app_version), params={
            'type': 'best',
            'max_count': max_count
        })
        return data

    def get_trials_of_train_job(self, app, app_version=-1):
        '''
        Lists all trials of the train job identified by an app and an app version,
        ordered by when the trial started.

        :param str app: Name of the app
        :param int app_version: Version of the app (-1 for latest version)
        :returns: Details of trials as list of dictionaries
        :rtype: dict[str, any][]
        '''
        data = self._get('/train_jobs/{}/{}/trials'.format(app, app_version))
        return data

    def stop_train_job(self, app, app_version=-1):
        '''
        Prematurely stops the train job identified by an app and an app version.
        Otherwise, the train job should stop by itself when its budget is reached.

        :param str app: Name of the app
        :param int app_version: Version of the app (-1 for latest version)
        :returns: Stopped train job as dictionary
        :rtype: dict[str, any]
        '''
        data = self._post('/train_jobs/{}/{}/stop'.format(app, app_version))
        return data

    # Rafiki-internal method
    def stop_train_job_worker(self, service_id):
        data = self._post('/train_job_workers/{}/stop'.format(service_id))
        return data

    ####################################
    # Trials
    ####################################

    def get_trial(self, trial_id):
        '''
        Gets a specific trial.

        :param str trial_id: ID of trial
        :returns: Details of trial as dictionary
        :rtype: dict[str, any]
        '''
        data = self._get('/trials/{}'.format(trial_id))
        return data

    def get_trial_logs(self, trial_id):
        '''
        Gets the logs for a specific trial.

        :param str trial_id: ID of trial
        :returns: Logs of trial as dictionary
        :rtype: dict[str, any]
        '''
        data = self._get('/trials/{}/logs'.format(trial_id))
        return data

    def get_trial_parameters(self, trial_id):
        '''
        Gets parameters of the model associated with the trial.

        :param str trial_id: ID of trial
        :returns: Parameters of the *trained* model associated with the trial
        :rtype: dict[str, any]
        '''
        data = self._get('/trials/{}/parameters'.format(trial_id))
        parameters = pickle.loads(data)
        return parameters

    def load_trial_model(self, trial_id, ModelClass):
        '''
        Loads an instance of a trial's model with the trial's knobs & parameters.

        Before this, you must have the trial's model class file already in your local filesystem,
        the dependencies of the model must have been installed separately, and the model class must have been 
        imported and passed into this method.

        Wraps :meth:`get_trial_parameters` and :meth:`get_trial`.

        :param str trial_id: ID of trial
        :param class ModelClass: model class that conincides with the trial's model class
        :returns: A *trained* model instance of ``ModelClass``, loaded with the trial's knobs and parameters
        '''
        data = self.get_trial(trial_id)
        knobs = data.get('knobs')
        parameters = self.get_trial_parameters(trial_id)
        model_inst = ModelClass(**knobs)
        model_inst.load_parameters(parameters)
        return model_inst

    ####################################
    # Inference Jobs
    ####################################

    def create_inference_job(self, app, app_version=-1):
        '''
        Creates and starts a inference job on Rafiki with the 2 best trials of an associated train job of the app. 
        The train job must have the status of ``COMPLETED``.The inference job would be tagged with the train job's app and app version. 
        Throws an error if an inference job of the same train job is already running.

        In this method's response, `predictor_host` is this inference job's predictor's host. 

        Only admins & app developers can manage inference jobs.

        :param str app: Name of the app identifying the train job to use
        :param str app_version: Version of the app identifying the train job to use
        :returns: Created inference job as dictionary
        :rtype: dict[str, any]
        '''
        data = self._post('/inference_jobs', json={
            'app': app,
            'app_version': app_version
        })
        return data

    def get_inference_jobs_by_user(self, user_id):
        '''
        Lists all inference jobs associated to an user on Rafiki.

        :param str user_id: ID of the user
        :returns: Details of inference jobs as list of dictionaries
        :rtype: dict[str, any][]
        '''
        data = self._get('/inference_jobs', params={ 
            'user_id': user_id
        })
        return data

    def get_inference_jobs_of_app(self, app):
        '''
        Lists all inference jobs associated to an app on Rafiki.

        :param str app: Name of the app
        :returns: Details of inference jobs as list of dictionaries
        :rtype: dict[str, any][]
        '''
        data = self._get('/inference_jobs/{}'.format(app))
        return data

    def get_running_inference_job(self, app, app_version=-1):
        '''
        Retrieves details of the *running* inference job identified by an app and an app version,
        including workers' details.

        :param str app: Name of the app 
        :param int app_version: Version of the app (-1 for latest version)
        :returns: Details of inference job as dictionary
        :rtype: dict[str, any]
        '''
        data = self._get('/inference_jobs/{}/{}'.format(app, app_version))
        return data

    def stop_inference_job(self, app, app_version=-1):
        '''
        Stops the inference job identified by an app and an app version.

        :param str app: Name of the app
        :param int app_version: Version of the app (-1 for latest version)
        :returns: Stopped inference job as dictionary
        :rtype: dict[str, any]
        '''
        data = self._post('/inference_jobs/{}/{}/stop'.format(app, app_version))
        return data

    ####################################
    # Advisors
    ####################################

    def create_advisor(self, knob_config_str, advisor_id=None):
        '''
        Creates a Rafiki advisor. If `advisor_id` is passed, it will create an advisor
        of that ID, or do nothing if an advisor of that ID has already been created.

        :param str knob_config_str: Serialized knob configuration for advisor session
        :param str advisor_id: ID of advisor to create
        :returns: Created advisor as dictionary
        :rtype: dict[str, any]
        '''
        data = self._post('/advisors', target='advisor',
                            json={
                                'advisor_id': advisor_id,
                                'knob_config_str': knob_config_str
                            })
        return data

    def generate_proposal(self, advisor_id):
        '''
        Generate a proposal of knobs from an advisor.

        :param str advisor_id: ID of target advisor
        :returns: Knobs as `dict[<knob_name>, <knob_value>]`
        :rtype: dict[str, any]
        '''
        data = self._post('/advisors/{}/propose'.format(advisor_id), target='advisor')
        return data

    def feedback_to_advisor(self, advisor_id, knobs, score):
        '''
        Feedbacks to the advisor on the score of a set of knobs.
        Additionally returns another proposal of knobs after ingesting feedback.

        :param str advisor_id: ID of target advisor
        :param str knobs: Knobs to give feedback on
        :param float score: Score of the knobs, the higher the number, the better the set of knobs
        :returns: Knobs as `dict[<knob_name>, <knob_value>]`
        :rtype: dict[str, any]
        '''
        data = self._post('/advisors/{}/feedback'.format(advisor_id), 
                        target='advisor', json={
                            'score': score,
                            'knobs': knobs
                        })
        return data

    def delete_advisor(self, advisor_id):
        '''
        Deletes a Rafiki advisor.

        :param str advisor_id: ID of target advisor
        :returns: Deleted advisor as dictionary
        :rtype: dict[str, any]
        '''
        data = self._delete('/advisors/{}'.format(advisor_id), target='advisor')
        return data

    ####################################
    # Private
    ####################################

    def _get(self, path, params={}, target='admin'):
        url = self._make_url(path, target=target)
        headers = self._get_headers()
        res = requests.get(
            url,
            headers=headers,
            params=params
        )
        return self._parse_response(res)

    def _post(self, path, params={}, files={}, form_data=None, json=None, target='admin'):
        url = self._make_url(path, target=target)
        headers = self._get_headers()
        res = requests.post(
            url, 
            headers=headers,
            params=params, 
            data=form_data,
            json=json,
            files=files
        )
        return self._parse_response(res)

    def _delete(self, path, params={}, files={}, form_data=None, json=None, target='admin'):
        url = self._make_url(path, target=target)
        headers = self._get_headers()
        res = requests.delete(
            url, 
            headers=headers,
            params=params, 
            data=form_data,
            json=json,
            files=files
        )
        return self._parse_response(res)

    def _make_url(self, path, target='admin'):
        if target == 'admin':
            url = 'http://{}:{}{}'.format(self._admin_host, self._admin_port, path)
        elif target == 'advisor':
            url = 'http://{}:{}{}'.format(self._advisor_host, self._advisor_port, path)
        else:
            raise RafikiConnectionError('Invalid URL target: {}'.format(target))

        return url

    def _parse_response(self, res):
        if res.status_code != 200:
            raise RafikiConnectionError(res.text)

        content_type = res.headers.get('content-type')
        if content_type == 'application/json':
            return res.json()
        elif content_type == 'application/octet-stream':
            return res.content
        else:
            raise RafikiConnectionError('Invalid response content type: {}'.format(content_type))

    def _get_headers(self):
        if self._token is not None:
            return {
                'Authorization': 'Bearer ' + self._token
            }
        else:
            return {}<|MERGE_RESOLUTION|>--- conflicted
+++ resolved
@@ -115,14 +115,11 @@
         :param dependencies: List of dependencies & their versions
         :type dependencies: dict[str, str]
         :param str docker_image: A custom Docker image name that extends ``rafikiai/rafiki_worker``
-<<<<<<< HEAD
         :param str access_right: Model access right
         
-=======
         :returns: Created model as dictionary
         :rtype: dict[str, any]
 
->>>>>>> 77d014bd
         ``model_file_path`` should point to a file that contains all necessary Python code for the model's implementation. 
         If the Python file imports any external Python modules, you should list it in ``dependencies`` or create a custom
         ``docker_image``.
@@ -186,12 +183,9 @@
         '''
         Lists all models on Rafiki.
 
-<<<<<<< HEAD
         :param str access_right: Model access right.
-=======
         :returns: Details of models as list of dictionaries
         :rtype: dict[str, any][]
->>>>>>> 77d014bd
         '''
         data = self._get('/models')
         return data
@@ -253,14 +247,10 @@
             the train job will train models associated with the task
         :param str train_dataset_uri: URI of the train dataset in a format specified by the task
         :param str test_dataset_uri: URI of the test (development) dataset in a format specified by the task
-<<<<<<< HEAD
         :param models: models to use for the train job. List of dictionaries containing model name and budget.
-=======
-        :param budget: budget for the train job
-        :type budget: dict[:class:`rafiki.constants.BudgetType`, int]
+
         :returns: Created train job as dictionary
         :rtype: dict[str, any]
->>>>>>> 77d014bd
 
         ``budget`` should be a dictionary of ``{ <budget_type>: <budget_amount> }``, where 
         ``<budget_type>`` is one of :class:`rafiki.constants.BudgetType` and 
