#
# Licensed to the Apache Software Foundation (ASF) under one
# or more contributor license agreements.  See the NOTICE file
# distributed with this work for additional information
# regarding copyright ownership.  The ASF licenses this file
# to you under the Apache License, Version 2.0 (the
# "License"); you may not use this file except in compliance
# with the License.  You may obtain a copy of the License at
#
#   http://www.apache.org/licenses/LICENSE-2.0
#
# Unless required by applicable law or agreed to in writing,
# software distributed under the License is distributed on an
# "AS IS" BASIS, WITHOUT WARRANTIES OR CONDITIONS OF ANY
# KIND, either express or implied.  See the License for the
# specific language governing permissions and limitations
# under the License.
#

import requests
import json
import pickle
import os
from functools import wraps
from typing import Type, Dict, List, Any

from rafiki.constants import ModelAccessRight, ModelDependencies, Budget, BudgetOption, \
                            InferenceBudget, InferenceBudgetOption, UserType
from rafiki.model import Params, BaseModel

class RafikiConnectionError(ConnectionError): pass

DOCS_URL = 'https://nginyc.github.io/rafiki/docs/latest/docs/src/python/rafiki.client.Client.html'

# Returns a decorator that warns user about the method being deprecated
def _deprecated(msg=None):
    def deco(func):
        nonlocal msg
        msg = msg or f'`{func.__name__}` has been deprecated.'

        @wraps(func)
        def deprecated_func(*args, **kwargs):
            _warn(f'{msg}\n' \
                f'Refer to the updated documentation at {DOCS_URL}')
            return func(*args, **kwargs)
        
        return deprecated_func
    return deco

class Client():

    '''
    Initializes the Client to connect to a running 
    Rafiki Admin instance that the Client connects to.

    :param admin_host: Host of Rafiki Admin
    :param admin_port: Port of Rafiki Admin
    '''
    def __init__(self, admin_host: str = os.environ.get('RAFIKI_ADDR', 'localhost'),
                    admin_port: int = os.environ.get('ADMIN_EXT_PORT', 3000)):
        self._admin_host = admin_host
        self._admin_port = admin_port
        self._token = None
        self._user = None

    def login(self, email: str, password: str) -> Dict[str, Any]:
        '''
        Creates a login session as a Rafiki user. You will have to be logged in to perform any actions.

        App developers can create, list and stop train and inference jobs, as well as list models.
        Model developers can create and list models.

        The login session (the session token) expires in 1 hour.

        :param email: User's email
        :param password: User's password

        :returns: Logged-in user as dictionary
        '''
        data = self._post('/tokens', json={
            'email': email,
            'password': password
        })
        self._token = data['token']

        # Save user's data
        self._user = {
            'id': data['user_id'],
            'user_type': data['user_type']
        }

        return self._user

    def get_current_user(self) -> Dict[str, Any]:
        '''
        Gets currently logged in user's data.

        :returns: Current user as dictionary, or ``None`` if client is not logged in
        '''
        return self._user

    def logout(self):
        '''
        Clears the current login session.
        '''
        self._token = None
        self._user = None

    ####################################
    # User
    ####################################

    def create_user(self, email: str, password: str, user_type: UserType) -> Dict[str, Any]:
        '''
        Creates a Rafiki user. 
        
        Only admins can create users (except for admins).
        Only superadmins can create admins.

        :param email: The new user's email
        :param password: The new user's password
        :param user_type: The new user's type

        :returns: Created user as dictionary
        '''
        data = self._post('/users', json={
            'email': email,
            'password': password,
            'user_type': user_type
        })
        return data

    @_deprecated('`create_users` has been removed')
    def create_users(self, *args, **kwargs):
        pass

    def get_users(self) -> List[Dict[str, Any]]:
        '''
        Lists all Rafiki users.
        
        Only admins can list all users.

        :returns: List of users as list of dictionaries
        '''
        data = self._get('/users')
        return data

    def ban_user(self, email: str) -> Dict[str, Any]:
        '''
        Bans a Rafiki user, disallowing logins.
        
        This action is irrevisible.
        Only admins can ban users (except for admins).
        Only superadmins can ban admins.

        :param email: The user's email

        :returns: Banned user as dictionary
        '''
        data = self._delete('/users', json={
            'email': email
        })
        return data

    ####################################
    # Datasets
    ####################################

    def create_dataset(self, name: str, task: str, dataset_path: str = None, dataset_url: str = None) -> Dict[str, Any]:
        '''
        Creates a dataset on Rafiki, either by uploading the dataset file from your filesystem or specifying a URL where the dataset file can be downloaded.
        The dataset should be in a format specified by the task
        Either `dataset_url` or `dataset_path` should be specified.

        Only admins, model developers and app developers can manage their own datasets.

        :param name: Name for the dataset, does not need to be unique
        :param task: Task associated to the dataset
        :param dataset_path: Path to the dataset file to upload from the local filesystem
        :param dataset_url: Publicly accessible URL where the dataset file can be downloaded
        :returns: Created dataset as dictionary
        '''

<<<<<<< HEAD
        dataset = dict()
=======
        from requests_toolbelt import MultipartEncoder, MultipartEncoderMonitor

        def my_callback(monitor):
            progress = (monitor.bytes_read / monitor.len) * 100
            print("\r uploading...：%d%%(%d/%d)" % (progress, monitor.bytes_read, monitor.len), end=" ")

        datasets = dict()
>>>>>>> b804c3bd

        form_data = {'name': name, 'task': task, 'dataset_url': dataset_url}

        if dataset_path is not None:
<<<<<<< HEAD
            dataset = {'dataset': ('dataset', open(dataset_path, 'rb'), 'application/zip')}
        else:
            print('Waiting for server finish downloading the dataset from URL...')

        data = self._post_stream(path='/datasets', files=dataset, form_data=form_data)

        return data
=======
            datasets = {'dataset': ('dataset', open(dataset_path, 'rb'), 'application/zip')}
        else:
            print('Waiting for server finish downloading the dataset from URL...')

        m = MultipartEncoderMonitor(MultipartEncoder(fields={**datasets, **form_data}), my_callback)

        url = self._make_url('/datasets')
        headers = self._get_headers()

        res = requests.post(url, data=m,  headers={**{'Content-Type': m.content_type}, **headers})

        return self._parse_response(res)
>>>>>>> b804c3bd

    def get_datasets(self, task: str = None) -> List[Dict[str, Any]]:
        '''
        Lists all datasets owned by the current user, optionally filtering by task.

        :param task: Task name
        :returns: List of datasets as list of dictionaries
        '''
        data = self._get('/datasets', params={
            'task': task
        })
        return data

    ####################################
    # Models
    ####################################

    def create_model(self, name: str, task: str, model_file_path: str, model_class: str,
                     model_pretrained_params_id: str = None, dependencies: ModelDependencies = None,
                     access_right: ModelAccessRight = ModelAccessRight.PRIVATE, docker_image: str = None) -> Dict[str, Any]:
        '''
        Creates a model on Rafiki.

        Only admins & model developers can manage models.

        :param name: Name of the model, which must be unique across all models added by the current user 
        :param task: Task associated with the model, where the model must adhere to the specification of the task
        :param model_file_path: Path to a single Python file that contains the definition for the model class
        :param model_class: The name of the model class inside the Python file. This class should implement :class:`rafiki.model.BaseModel`
        :param dependencies: List of Python dependencies & their versions
        :param access_right: Model access right
        :param model_pretrained_params_id: pretrained mdoel file
        :param docker_image: A custom Docker image that extends ``rafikiai/rafiki_worker``, publicly available on Docker Hub.
        :returns: Created model as dictionary

        Refer to :ref:`model-development` for more details on how to write & test models for Rafiki.

        ``model_file_path`` should point to a *single* file that contains all necessary Python code for the model's implementation. 
        If the Python file imports any external Python modules, you should list it in ``dependencies`` or create a custom
        ``docker_image``. 

        If a model's ``access_right`` is set to ``PUBLIC``, this model will be publicly available to all other users on Rafiki for training
        and inference. By default, a model's access is ``PRIVATE``.

        ``dependencies`` should be a dictionary of ``{ <dependency_name>: <dependency_version> }``, where 
        ``<dependency_name>`` corresponds to the name of the Python Package Index (PyPI) package (e.g. ``tensorflow``)
        and ``<dependency_version>`` corresponds to the version of the PyPI package (e.g. ``1.12.0``). 
        Refer to :ref:`configuring-model-environment` to understand more about this option.
        '''

        model_files = {'model_file_bytes': ('file_name', open(model_file_path, 'rb'), 'application/octet-stream')}
        pretrained_files = {}

        if model_pretrained_params_id is not None:
            pretrained_files = {'checkpoint_id':
                                    ('file_name', open(model_pretrained_params_id, 'rb'), 'application/octet-stream')}

        files = {**model_files, **pretrained_files}

        form_data = {
            'name': name,
            'task': task,
            'dependencies': json.dumps(dependencies),
            'docker_image': docker_image,
            'model_class': model_class,
            'access_right': access_right
        }

        data = self._post_stream(path='/models', files=files, form_data=form_data)

        return data

    def get_model(self, model_id: str) -> Dict[str, Any]:
        '''
        Retrieves details of a single model.

        Model developers can only view their own models.

        :param model_id: ID of model
        :returns: Model as dictionary
        '''
        _note('`get_model` now requires `model_id` instead of `name`')

        data = self._get('/models/{}'.format(model_id))
        return data

    def download_model_file(self, model_id: str, out_model_file_path: str) -> Dict[str, any]:
        '''
        Downloads the Python model class file for the Rafiki model.

        Model developers can only download their own models.

        :param model_id: ID of model
        :param out_model_file_path: Absolute/relative path to save model class file to
        :returns: Model as dictionary
        '''
        _note('`download_model_file` now requires `model_id` instead of `name`')

        model_file_bytes = self._get('/models/{}/model_file'.format(model_id))

        with open(out_model_file_path, 'wb') as f:
            f.write(model_file_bytes)

        data = self.get_model(model_id)
        dependencies = data.get('dependencies')
        model_class = data.get('model_class')

        print('Model file downloaded to "{}"!'.format(os.path.join(os.getcwd(), out_model_file_path)))
        
        if dependencies:
            print('You\'ll need to install the following model dependencies locally: {}'.format(dependencies))

        print('From the file, import the model class `{}`.'.format(model_class))

        return data

    @_deprecated('`get_models` & `get_models_of_task` have been combined into `get_available_models`')
    def get_models(self, *args, **kwargs):
        pass

    @_deprecated('`get_models` & `get_models_of_task` have been combined into `get_available_models`')
    def get_models_of_task(self, *args, **kwargs):
        pass

    def get_available_models(self, task: str = None) -> List[Dict[str, Any]]:
        '''
        Lists all Rafiki models available to the current user, optionally filtering by task.

        :param task: Task name
        :returns: Available models as list of dictionaries
        '''
        data = self._get('/models/available', params={
            'task': task
        })
        return data

    def delete_model(self, model_id: str) -> Dict[str, Any]:
        '''
        Deletes a single model. Models that have been used in train jobs cannot be deleted.

        Model developers can only delete their own models.

        :param str model_id: ID of model
        :returns: Deleted model as dictionary
        '''
        data = self._delete('/models/{}'.format(model_id))
        return data

    ####################################
    # Train Jobs
    ####################################
    
    def create_train_job(self, app: str, task: str, train_dataset_id: str, val_dataset_id: str, 
                         budget: Budget, models: List[str] = None, train_args: Dict[str, any] = None) -> Dict[str, Any]:
        '''
        Creates and starts a train job on Rafiki. 

        A train job is uniquely identified by user, its associated app, and the app version (returned in output).
        
        Only admins, model developers & app developers can manage train jobs. Model developers & app developers can only manage their own train jobs.

        :param app: Name of the app associated with the train job
        :param task: Task associated with the train job, 
            the train job will train models associated with the task
        :param train_dataset_id: ID of the train dataset, previously created on Rafiki
        :param val_dataset_id: ID of the validation dataset, previously created on Rafiki
        :param budget: Budget for train job
        :param models: List of IDs of model to use for train job. Defaults to all available models
        :param train_args: Additional arguments to pass to models during training, if any. 
            Refer to the task's specification for appropriate arguments  
        :returns: Created train job as dictionary

        If ``models`` is unspecified, all models accessible to the user for the specified task will be used.

        ``budget`` should be a dictionary of ``{ <budget_type>: <budget_amount> }``, where 
        ``<budget_type>`` is one of :class:`rafiki.constants.BudgetOption` and 
        ``<budget_amount>`` specifies the amount for the associated budget option.
        
        The following describes the budget options available:

        =====================       =====================
        **Budget Option**             **Description**
        ---------------------       ---------------------
        ``TIME_HOURS``              Max no. of hours to train (soft target). Defaults to 0.1.
        ``GPU_COUNT``               No. of GPUs to allocate for training, across all models. Defaults to 0.
        ``MODEL_TRIAL_COUNT``       Max no. of trials to conduct for each model (soft target). -1 for unlimited. Defaults to -1.
        =====================       =====================
        '''
        _note('`create_train_job` now requires `models` as a list of model IDs instead of a list of model names')
        
        if 'ENABLE_GPU' in budget:
            _warn('The `ENABLE_GPU` option has been changed to `GPU_COUNT`')
            
        # Default to all available models
        if models is None: 
            avail_models = self.get_available_models(task)
            models = [x['id'] for x in avail_models]

        # Have defaults for budget
        budget = {
            BudgetOption.TIME_HOURS: 0.1,
            BudgetOption.GPU_COUNT: 0,
            **budget
        }

        # TODO: figure out why requests.post(json) preserves the TYPE!?
        # client use json=json, and somehow this passes the TYPE of the values
        # but restAPI should be just using JSON as strings!
        # Solution Feb2020: change the type handling and conversion at admin.py
        postJSON = {
            'app': app,
            'task': task,
            'train_dataset_id': train_dataset_id,
            'val_dataset_id': val_dataset_id,
            'budget': budget,
            'model_ids': models,
            'train_args': train_args
        }

        print("postJSON: ", postJSON)
        # print will show up in docker exec terminal

        data = self._post('/train_jobs', json=postJSON)
        return data

    def get_train_jobs_by_user(self, user_id: str) -> List[Dict[str, Any]]:
        '''
        Lists all of user's train jobs on Rafiki.

        :param user_id: ID of the user
        :returns: Train jobs as list of dictionaries
        '''
        data = self._get('/train_jobs', params={ 
            'user_id': user_id
        })
        return data
    
    def get_train_jobs_of_app(self, app: str) -> List[Dict[str, Any]]:
        '''
        Lists all of current user's train jobs associated to the app name on Rafiki.

        :param app: Name of the app
        :returns: Train jobs as list of dictionaries
        '''
        data = self._get('/train_jobs/{}'.format(app))
        return data

    def get_train_job(self, app: str, app_version: int = -1) -> Dict[str, Any]:
        '''
        Retrieves details of the current user's train job identified by an app and an app version, 
        including workers' details.

        :param app: Name of the app
        :param app_version: Version of the app (-1 for latest version)
        :returns: Train job as dictionary
        '''
        data = self._get('/train_jobs/{}/{}'.format(app, app_version))
        return data

    def stop_train_job(self, app: str, app_version: int = -1) -> Dict[str, Any]:
        '''
        Prematurely stops the current user's train job identified by an app and an app version.
        Otherwise, the train job should stop by itself when its budget is reached.

        :param app: Name of the app
        :param app_version: Version of the app (-1 for latest version)
        :returns: Stopped train job as dictionary
        '''
        data = self._post('/train_jobs/{}/{}/stop'.format(app, app_version))
        return data

    ####################################
    # Trials
    ####################################

    def get_trial(self, trial_id: str) -> Dict[str, Any]:
        '''
        Gets a specific trial.

        :param trial_id: ID of trial
        :returns: Trial as dictionary
        '''
        data = self._get('/trials/{}'.format(trial_id))
        return data

    def get_best_trials_of_train_job(self, app: str, app_version: int = -1, max_count: int = 2) -> List[Dict[str, Any]]:
        '''
        Lists the best scoring trials of the current user's train job identified by an app and an app version,
        ordered by descending score.

        :param app: Name of the app
        :param app_version: Version of the app (-1 for latest version)
        :param max_count: Maximum number of trials to return
        :returns: Trials as list of dictionaries
        '''
        data = self._get('/train_jobs/{}/{}/trials'.format(app, app_version), params={
            'type': 'best',
            'max_count': max_count
        })
        return data

    def get_trials_of_train_job(self, app: str, app_version: int = -1) -> List[Dict[str, Any]]:
        '''
        Lists all trials of the current user's train job identified by an app and an app version,
        ordered by when the trial started.

        :param app: Name of the app
        :param app_version: Version of the app (-1 for latest version)
        :returns: Trials as list of dictionaries
        '''
        data = self._get('/train_jobs/{}/{}/trials'.format(app, app_version))
        return data

    def get_trial_logs(self, trial_id: str) -> Dict[str, Any]:
        '''
        Gets the logs for a specific trial.

        :param trial_id: ID of trial
        :returns: Logs of trial as dictionary
        '''
        data = self._get('/trials/{}/logs'.format(trial_id))
        return data

    def get_trial_parameters(self, trial_id: str) -> Params:
        '''
        Gets parameters of the model associated with the trial. The trial's model parameters must have been saved.

        :param trial_id: ID of trial
        :returns: Parameters of the *trained* model associated with the trial
        '''
        data = self._get('/trials/{}/parameters'.format(trial_id))
        parameters = pickle.loads(data)
        return parameters

    def load_trial_model(self, trial_id: str, ModelClass: Type[BaseModel]) -> BaseModel:
        '''
        Loads an instance of a trial's model with the trial's knobs & parameters.

        Before this, you must have the trial's model class file already in your local filesystem,
        the dependencies of the model must have been installed separately, and the model class must have been 
        imported and passed into this method.

        Wraps :meth:`get_trial_parameters` and :meth:`get_trial`.

        :param trial_id: ID of trial
        :param ModelClass: model class that conincides with the trial's model class
        :returns: A *trained* model instance of ``ModelClass``, loaded with the trial's knobs and parameters
        '''
        data = self.get_trial(trial_id)
        assert 'proposal' in data
        knobs = data['proposal']['knobs']
        parameters = self.get_trial_parameters(trial_id)
        model_inst = ModelClass(**knobs)
        model_inst.load_parameters(parameters)
        return model_inst

    ####################################
    # Inference Jobs
    ####################################

    def create_inference_job(self, app: str, app_version: int = -1, budget: InferenceBudget = None) -> Dict[str, Any]:
        '''
        Creates and starts a inference job on Rafiki with the best-scoring trials of the associated train job. 
        The train job must have the status of ``STOPPED``.The inference job would be tagged with the train job's app and app version. 
        Throws an error if an inference job of the same train job is already running.

        In this method's response, `predictor_host` is this inference job's predictor's host. 

        Only admins, model developers & app developers can manage inference jobs. Model developers & app developers can only manage their own inference jobs.

        :param app: Name of the app identifying the train job to use
        :param app_version: Version of the app identifying the train job to use
        :param budget: Budget for inference job
        :returns: Created inference job as dictionary

        ``budget`` should be a dictionary of ``{ <budget_type>: <budget_amount> }``, where 
        ``<budget_type>`` is one of :class:`rafiki.constants.InferenceBudgetOption` and 
        ``<budget_amount>`` specifies the amount for the associated budget option.
        
        The following describes the budget options available:

        =====================       =====================
        **Budget Option**             **Description**
        ---------------------       ---------------------
        ``GPU_COUNT``               No. of GPUs to allocate for inference, across all trials. Defaults to 0.
        =====================       =====================
        '''

        # Have defaults for budget
        budget = {
            InferenceBudgetOption.GPU_COUNT: 0,
            **(budget or {})
        }

        data = self._post('/inference_jobs', json={
            'app': app,
            'app_version': app_version,
            'budget': budget
        })
        return data

    def get_inference_jobs_by_user(self, user_id: str) -> List[Dict[str, Any]]:
        '''
        Lists all of user's inference jobs on Rafiki.

        :param user_id: ID of the user
        :returns: Inference jobs as list of dictionaries
        '''
        data = self._get('/inference_jobs', params={ 
            'user_id': user_id
        })
        return data

    def get_inference_jobs_of_app(self, app: str) -> List[Dict[str, Any]]:
        '''
        Lists all inference jobs associated to an app on Rafiki.

        :param app: Name of the app
        :returns: Inference jobs as list of dictionaries
        '''
        data = self._get('/inference_jobs/{}'.format(app))
        return data

    def get_running_inference_job(self, app: str, app_version: int = -1) -> Dict[str, Any]:
        '''
        Retrieves details of the *running* inference job identified by an app and an app version,
        including workers' details.

        :param app: Name of the app 
        :param app_version: Version of the app (-1 for latest version)
        :returns: Inference job as dictionary
        '''
        data = self._get('/inference_jobs/{}/{}'.format(app, app_version))
        return data

    def stop_inference_job(self, app: str, app_version: int = -1) -> Dict[str, Any]:
        '''
        Stops the inference job identified by an app and an app version.

        :param app: Name of the app
        :param app_version: Version of the app (-1 for latest version)
        :returns: Stopped inference job as dictionary
        '''
        data = self._post('/inference_jobs/{}/{}/stop'.format(app, app_version))
        return data

    # TODO: Add predict method?

    ####################################
    # Administrative
    ####################################

    def stop_all_jobs(self):
        '''
        Stops all train and inference jobs on Rafiki. 

        Only the superadmin can call this.
        '''
        data = self._post('/actions/stop_all_jobs')
        return data

    ####################################
    # Rafiki Internal
    ####################################

    def send_event(self, name, **params):
        data = self._post('/event/{}'.format(name), json=params)
        return data

    ####################################
    # Private
    ####################################

    def _get(self, path, params=None):
        url = self._make_url(path)
        headers = self._get_headers()
        res = requests.get(
            url,
            headers=headers,
            params=params or {}
        )
        return self._parse_response(res)

    def _post(self, path, params=None, files=None, form_data=None, json=None):
        url = self._make_url(path)
        headers = self._get_headers()
        res = requests.post(
            url, 
            headers=headers,
            params=params or {}, 
            data=form_data,
            json=json,
            files=files or {}
        )
        return self._parse_response(res)

    def _post_stream(self, path, files=None, form_data=None):
        from requests_toolbelt import MultipartEncoder, MultipartEncoderMonitor

        def my_callback(monitor):
            progress = (monitor.bytes_read / monitor.len) * 100
            print("\r uploading...：%d%%(%d/%d)" % (progress, monitor.bytes_read, monitor.len), end=" ")

        url = self._make_url(path)
        headers = self._get_headers()
        m = MultipartEncoderMonitor(MultipartEncoder(fields={**files, **form_data}), my_callback)
        res = requests.post(url, data=m, headers={**{'Content-Type': m.content_type}, **headers})
        return self._parse_response(res)

    def _delete(self, path, params=None, files=None, form_data=None, json=None):
        url = self._make_url(path)
        headers = self._get_headers()
        res = requests.delete(
            url, 
            headers=headers,
            params=params or {}, 
            data=form_data or {},
            json=json,
            files=files
        )
        return self._parse_response(res)

    def _make_url(self, path):
        url = 'http://{}:{}{}'.format(self._admin_host, self._admin_port, path)
        return url

    def _parse_response(self, res):
        if res.status_code != 200:
            raise RafikiConnectionError(res.text)

        content_type = res.headers.get('content-type')
        if content_type == 'application/json':
            return res.json()
        elif content_type == 'application/octet-stream':
            return res.content
        else:
            raise RafikiConnectionError('Invalid response content type: {}'.format(content_type))

    def _get_headers(self):
        if self._token is not None:
            return {
                'Authorization': 'Bearer ' + self._token
            }
        else:
            return {}

def _warn(msg):
    print(f'\033[93mWARNING: {msg}\033[0m')

def _note(msg):
    print(f'\033[94m{msg}\033[0m')<|MERGE_RESOLUTION|>--- conflicted
+++ resolved
@@ -43,14 +43,14 @@
             _warn(f'{msg}\n' \
                 f'Refer to the updated documentation at {DOCS_URL}')
             return func(*args, **kwargs)
-        
+
         return deprecated_func
     return deco
 
 class Client():
 
     '''
-    Initializes the Client to connect to a running 
+    Initializes the Client to connect to a running
     Rafiki Admin instance that the Client connects to.
 
     :param admin_host: Host of Rafiki Admin
@@ -112,8 +112,8 @@
 
     def create_user(self, email: str, password: str, user_type: UserType) -> Dict[str, Any]:
         '''
-        Creates a Rafiki user. 
-        
+        Creates a Rafiki user.
+
         Only admins can create users (except for admins).
         Only superadmins can create admins.
 
@@ -137,7 +137,7 @@
     def get_users(self) -> List[Dict[str, Any]]:
         '''
         Lists all Rafiki users.
-        
+
         Only admins can list all users.
 
         :returns: List of users as list of dictionaries
@@ -148,7 +148,7 @@
     def ban_user(self, email: str) -> Dict[str, Any]:
         '''
         Bans a Rafiki user, disallowing logins.
-        
+
         This action is irrevisible.
         Only admins can ban users (except for admins).
         Only superadmins can ban admins.
@@ -181,22 +181,11 @@
         :returns: Created dataset as dictionary
         '''
 
-<<<<<<< HEAD
         dataset = dict()
-=======
-        from requests_toolbelt import MultipartEncoder, MultipartEncoderMonitor
-
-        def my_callback(monitor):
-            progress = (monitor.bytes_read / monitor.len) * 100
-            print("\r uploading...：%d%%(%d/%d)" % (progress, monitor.bytes_read, monitor.len), end=" ")
-
-        datasets = dict()
->>>>>>> b804c3bd
 
         form_data = {'name': name, 'task': task, 'dataset_url': dataset_url}
 
         if dataset_path is not None:
-<<<<<<< HEAD
             dataset = {'dataset': ('dataset', open(dataset_path, 'rb'), 'application/zip')}
         else:
             print('Waiting for server finish downloading the dataset from URL...')
@@ -204,20 +193,6 @@
         data = self._post_stream(path='/datasets', files=dataset, form_data=form_data)
 
         return data
-=======
-            datasets = {'dataset': ('dataset', open(dataset_path, 'rb'), 'application/zip')}
-        else:
-            print('Waiting for server finish downloading the dataset from URL...')
-
-        m = MultipartEncoderMonitor(MultipartEncoder(fields={**datasets, **form_data}), my_callback)
-
-        url = self._make_url('/datasets')
-        headers = self._get_headers()
-
-        res = requests.post(url, data=m,  headers={**{'Content-Type': m.content_type}, **headers})
-
-        return self._parse_response(res)
->>>>>>> b804c3bd
 
     def get_datasets(self, task: str = None) -> List[Dict[str, Any]]:
         '''
@@ -243,7 +218,7 @@
 
         Only admins & model developers can manage models.
 
-        :param name: Name of the model, which must be unique across all models added by the current user 
+        :param name: Name of the model, which must be unique across all models added by the current user
         :param task: Task associated with the model, where the model must adhere to the specification of the task
         :param model_file_path: Path to a single Python file that contains the definition for the model class
         :param model_class: The name of the model class inside the Python file. This class should implement :class:`rafiki.model.BaseModel`
@@ -255,16 +230,16 @@
 
         Refer to :ref:`model-development` for more details on how to write & test models for Rafiki.
 
-        ``model_file_path`` should point to a *single* file that contains all necessary Python code for the model's implementation. 
+        ``model_file_path`` should point to a *single* file that contains all necessary Python code for the model's implementation.
         If the Python file imports any external Python modules, you should list it in ``dependencies`` or create a custom
-        ``docker_image``. 
+        ``docker_image``.
 
         If a model's ``access_right`` is set to ``PUBLIC``, this model will be publicly available to all other users on Rafiki for training
         and inference. By default, a model's access is ``PRIVATE``.
 
-        ``dependencies`` should be a dictionary of ``{ <dependency_name>: <dependency_version> }``, where 
+        ``dependencies`` should be a dictionary of ``{ <dependency_name>: <dependency_version> }``, where
         ``<dependency_name>`` corresponds to the name of the Python Package Index (PyPI) package (e.g. ``tensorflow``)
-        and ``<dependency_version>`` corresponds to the version of the PyPI package (e.g. ``1.12.0``). 
+        and ``<dependency_version>`` corresponds to the version of the PyPI package (e.g. ``1.12.0``).
         Refer to :ref:`configuring-model-environment` to understand more about this option.
         '''
 
@@ -326,7 +301,7 @@
         model_class = data.get('model_class')
 
         print('Model file downloaded to "{}"!'.format(os.path.join(os.getcwd(), out_model_file_path)))
-        
+
         if dependencies:
             print('You\'ll need to install the following model dependencies locally: {}'.format(dependencies))
 
@@ -369,33 +344,33 @@
     ####################################
     # Train Jobs
     ####################################
-    
-    def create_train_job(self, app: str, task: str, train_dataset_id: str, val_dataset_id: str, 
+
+    def create_train_job(self, app: str, task: str, train_dataset_id: str, val_dataset_id: str,
                          budget: Budget, models: List[str] = None, train_args: Dict[str, any] = None) -> Dict[str, Any]:
         '''
-        Creates and starts a train job on Rafiki. 
+        Creates and starts a train job on Rafiki.
 
         A train job is uniquely identified by user, its associated app, and the app version (returned in output).
-        
+
         Only admins, model developers & app developers can manage train jobs. Model developers & app developers can only manage their own train jobs.
 
         :param app: Name of the app associated with the train job
-        :param task: Task associated with the train job, 
+        :param task: Task associated with the train job,
             the train job will train models associated with the task
         :param train_dataset_id: ID of the train dataset, previously created on Rafiki
         :param val_dataset_id: ID of the validation dataset, previously created on Rafiki
         :param budget: Budget for train job
         :param models: List of IDs of model to use for train job. Defaults to all available models
-        :param train_args: Additional arguments to pass to models during training, if any. 
-            Refer to the task's specification for appropriate arguments  
+        :param train_args: Additional arguments to pass to models during training, if any.
+            Refer to the task's specification for appropriate arguments
         :returns: Created train job as dictionary
 
         If ``models`` is unspecified, all models accessible to the user for the specified task will be used.
 
-        ``budget`` should be a dictionary of ``{ <budget_type>: <budget_amount> }``, where 
-        ``<budget_type>`` is one of :class:`rafiki.constants.BudgetOption` and 
+        ``budget`` should be a dictionary of ``{ <budget_type>: <budget_amount> }``, where
+        ``<budget_type>`` is one of :class:`rafiki.constants.BudgetOption` and
         ``<budget_amount>`` specifies the amount for the associated budget option.
-        
+
         The following describes the budget options available:
 
         =====================       =====================
@@ -407,12 +382,12 @@
         =====================       =====================
         '''
         _note('`create_train_job` now requires `models` as a list of model IDs instead of a list of model names')
-        
+
         if 'ENABLE_GPU' in budget:
             _warn('The `ENABLE_GPU` option has been changed to `GPU_COUNT`')
-            
+
         # Default to all available models
-        if models is None: 
+        if models is None:
             avail_models = self.get_available_models(task)
             models = [x['id'] for x in avail_models]
 
@@ -450,11 +425,11 @@
         :param user_id: ID of the user
         :returns: Train jobs as list of dictionaries
         '''
-        data = self._get('/train_jobs', params={ 
+        data = self._get('/train_jobs', params={
             'user_id': user_id
         })
         return data
-    
+
     def get_train_jobs_of_app(self, app: str) -> List[Dict[str, Any]]:
         '''
         Lists all of current user's train jobs associated to the app name on Rafiki.
@@ -467,7 +442,7 @@
 
     def get_train_job(self, app: str, app_version: int = -1) -> Dict[str, Any]:
         '''
-        Retrieves details of the current user's train job identified by an app and an app version, 
+        Retrieves details of the current user's train job identified by an app and an app version,
         including workers' details.
 
         :param app: Name of the app
@@ -557,7 +532,7 @@
         Loads an instance of a trial's model with the trial's knobs & parameters.
 
         Before this, you must have the trial's model class file already in your local filesystem,
-        the dependencies of the model must have been installed separately, and the model class must have been 
+        the dependencies of the model must have been installed separately, and the model class must have been
         imported and passed into this method.
 
         Wraps :meth:`get_trial_parameters` and :meth:`get_trial`.
@@ -580,11 +555,11 @@
 
     def create_inference_job(self, app: str, app_version: int = -1, budget: InferenceBudget = None) -> Dict[str, Any]:
         '''
-        Creates and starts a inference job on Rafiki with the best-scoring trials of the associated train job. 
-        The train job must have the status of ``STOPPED``.The inference job would be tagged with the train job's app and app version. 
+        Creates and starts a inference job on Rafiki with the best-scoring trials of the associated train job.
+        The train job must have the status of ``STOPPED``.The inference job would be tagged with the train job's app and app version.
         Throws an error if an inference job of the same train job is already running.
 
-        In this method's response, `predictor_host` is this inference job's predictor's host. 
+        In this method's response, `predictor_host` is this inference job's predictor's host.
 
         Only admins, model developers & app developers can manage inference jobs. Model developers & app developers can only manage their own inference jobs.
 
@@ -593,10 +568,10 @@
         :param budget: Budget for inference job
         :returns: Created inference job as dictionary
 
-        ``budget`` should be a dictionary of ``{ <budget_type>: <budget_amount> }``, where 
-        ``<budget_type>`` is one of :class:`rafiki.constants.InferenceBudgetOption` and 
+        ``budget`` should be a dictionary of ``{ <budget_type>: <budget_amount> }``, where
+        ``<budget_type>`` is one of :class:`rafiki.constants.InferenceBudgetOption` and
         ``<budget_amount>`` specifies the amount for the associated budget option.
-        
+
         The following describes the budget options available:
 
         =====================       =====================
@@ -626,7 +601,7 @@
         :param user_id: ID of the user
         :returns: Inference jobs as list of dictionaries
         '''
-        data = self._get('/inference_jobs', params={ 
+        data = self._get('/inference_jobs', params={
             'user_id': user_id
         })
         return data
@@ -646,7 +621,7 @@
         Retrieves details of the *running* inference job identified by an app and an app version,
         including workers' details.
 
-        :param app: Name of the app 
+        :param app: Name of the app
         :param app_version: Version of the app (-1 for latest version)
         :returns: Inference job as dictionary
         '''
@@ -672,7 +647,7 @@
 
     def stop_all_jobs(self):
         '''
-        Stops all train and inference jobs on Rafiki. 
+        Stops all train and inference jobs on Rafiki.
 
         Only the superadmin can call this.
         '''
@@ -705,9 +680,9 @@
         url = self._make_url(path)
         headers = self._get_headers()
         res = requests.post(
-            url, 
+            url,
             headers=headers,
-            params=params or {}, 
+            params=params or {},
             data=form_data,
             json=json,
             files=files or {}
@@ -731,9 +706,9 @@
         url = self._make_url(path)
         headers = self._get_headers()
         res = requests.delete(
-            url, 
+            url,
             headers=headers,
-            params=params or {}, 
+            params=params or {},
             data=form_data or {},
             json=json,
             files=files
