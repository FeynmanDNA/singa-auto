import requests
import json
import pprint
import pickle
import os
<<<<<<< HEAD
from enum import Enum
=======
from functools import wraps
>>>>>>> 759ff7c2

from rafiki.constants import BudgetType, ModelAccessRight
from rafiki.model import serialize_knob_config, KnobConfig
from rafiki.advisor import AdvisorType, Proposal

class RafikiConnectionError(ConnectionError): pass

DOCS_URL = 'https://nginyc.github.io/rafiki/docs/latest/docs/src/python/rafiki.client.Client.html'

# Returns a decorator that warns user about the method being deprecated
def _deprecated(msg=None):
    def deco(func):
        nonlocal msg
        msg = msg or f'`{func.__name__}` has been deprecated.'

        @wraps(func)
        def deprecated_func(*args, **kwargs):
            _warn(f'{msg}\n' \
                f'Refer to the updated documentation at {DOCS_URL}')
            return func(*args, **kwargs)
        
        return deprecated_func
    return deco

class Client(object):

    '''
    Initializes the Client to connect to a running 
    Rafiki Admin instance that the Client connects to.

    :param str admin_host: Host of Rafiki Admin
    :param int admin_port: Port of Rafiki Admin
    :param str advisor_host: Host of Rafiki Advisor
    :param int advisor_port: Port of Rafiki Advisor
    '''
    def __init__(self, admin_host=os.environ.get('RAFIKI_ADDR', 'localhost'),
                    admin_port=os.environ.get('ADMIN_EXT_PORT', 3000),
                    advisor_host=os.environ.get('RAFIKI_ADDR', 'localhost'),
                    advisor_port=os.environ.get('ADVISOR_EXT_PORT', 3002)):
<<<<<<< HEAD

=======
                    
>>>>>>> 759ff7c2
        self._admin_host = admin_host
        self._admin_port = admin_port
        self._advisor_host = advisor_host
        self._advisor_port = advisor_port
        self._token = None
        self._user = None

    def login(self, email, password):
        '''
        Creates a login session as a Rafiki user. You will have to be logged in to perform any actions.

        App developers can create, list and stop train and inference jobs, as well as list models.
        Model developers can create and list models.

        The login session (the session token) expires in 1 hour.

        :param str email: User's email
        :param str password: User's password

        :returns: Logged-in user as dictionary
        :rtype: dict[str, any]
        '''
        data = self._post('/tokens', json={
            'email': email,
            'password': password
        })
        self._token = data['token']

        # Save user's data
        self._user = {
            'id': data['user_id'],
            'user_type': data['user_type']
        }

        return self._user

    def get_current_user(self):
        '''
        Gets currently logged in user's data.

        :returns: Current user as dictionary, or `None` if client is not logged in
        :rtype: dict[str, any]
        '''
        return self._user

    def logout(self):
        '''
        Clears the current login session.
        '''
        self._token = None
        self._user = None

    ####################################
    # User
    ####################################

    def create_user(self, email, password, user_type):
        '''
        Creates a Rafiki user. 
        
        Only admins can create users (except for admins).
        Only superadmins can create admins.

        :param str email: The new user's email
        :param str password: The new user's password
        :param user_type: The new user's type
        :type user_type: :class:`rafiki.constants.UserType` 

        :returns: Created user as dictionary
        :rtype: dict[str, any]
        '''
        data = self._post('/users', json={
            'email': email,
            'password': password,
            'user_type': user_type
        })
        return data

    @_deprecated('`create_users` has been removed')
    def create_users(self, *args, **kwargs):
        pass

    def get_users(self):
        '''
        Lists all Rafiki users.
        
        Only admins can list all users.

        :returns: List of users
        :rtype: dict[str, any][]
        '''
        data = self._get('/users')
        return data

    def ban_user(self, email):
        '''
        Bans a Rafiki user, disallowing logins.
        
        This action is irrevisible.
        Only admins can ban users (except for admins).
        Only superadmins can ban admins.

        :param str email: The user's email

        :returns: Banned user as dictionary
        :rtype: dict[str, any]
        '''
        data = self._delete('/users', json={
            'email': email
        })
        return data

    ####################################
    # Datasets
    ####################################

    def create_dataset(self, name, task, dataset_path=None, dataset_url=None):
        '''
        Creates a dataset on Rafiki, either by uploading the dataset file from your filesystem or specifying a URL where the dataset file can be downloaded.
        The dataset should be in a format specified by the task
        Either `dataset_url` or `dataset_path` should be specified.

        Only admins, model developers and app developers can manage their own datasets.

        :param str name: Name for the dataset, does not need to be unique
        :param str task: Task associated to the dataset
        :param str dataset_path: Path to the dataset file to upload from the local filesystem
        :param str dataset_url: Publicly accessible URL where the dataset file can be downloaded
        :returns: Created dataset as dictionary
        :rtype: dict[str, any]
        '''
        files = {}

        if dataset_path is not None:
            f = open(dataset_path, 'rb')
            dataset = f.read()
            f.close()
            files['dataset'] = dataset
            print('Uploading dataset..')
        else:
            print('Waiting for server finish downloading the dataset from URL...')

        data = self._post(
            '/datasets', 
            files=files,
            form_data={
                'name': name,
                'task': task,
                'dataset_url': dataset_url
            }
        )
        return data

    def get_datasets(self, task=None):
        '''
        Lists all datasets owned by the current user, optionally filtering by task.

        :param str trsk: Task name
        :returns: List of datasets
        :rtype: dict[str, any][]
        '''
        data = self._get('/datasets', params={
            'task': task
        })
        return data

    ####################################
    # Models
    ####################################

    def create_model(self, name, task, model_file_path, model_class, dependencies={}, 
                    access_right=ModelAccessRight.PRIVATE, docker_image=None):
        '''
        Creates a model on Rafiki.

        Only admins & model developers can manage models.

        :param str name: Name of the model, which must be unique across all models added by the current user 
        :param str task: Task associated with the model, where the model must adhere to the specification of the task
        :param str model_file_path: Path to a single Python file that contains the definition for the model class
        :param str model_class: The name of the model class inside the Python file. This class should implement :class:`rafiki.model.BaseModel`
        :param dependencies: List of dependencies & their versions
        :type dependencies: dict[str, str]
        :param access_right: Model access right
        :type access_right: :class:`rafiki.constants.ModelAccessRight`
        :param str docker_image: A custom Docker image name that extends ``rafikiai/rafiki_worker``
        :returns: Created model as dictionary
        :rtype: dict[str, any]

        ``model_file_path`` should point to a file that contains all necessary Python code for the model's implementation. 
        If the Python file imports any external Python modules, you should list it in ``dependencies`` or create a custom
        ``docker_image``. 

        If a model's ``access_right`` is set to ``PUBLIC``, this model will be publicly available to all other users on Rafiki for training
        and inference. By default, a model's access is ``PRIVATE``.

        ``dependencies`` should be a dictionary of ``{ <dependency_name>: <dependency_version> }``, where 
        ``<dependency_name>`` corresponds to the name of the Python Package Index (PyPI) package (e.g. ``tensorflow``)
        and ``<dependency_version>`` corresponds to the version of the PyPI package (e.g. ``1.12.0``). These dependencies 
        will be lazily installed on top of the worker's Docker image before the submitted model's code is executed.
        If the model is to be run on GPU, Rafiki would map dependencies to their GPU-supported versions, if supported. 
        For example, ``{ 'tensorflow': '1.12.0' }`` will be installed as ``{ 'tensorflow-gpu': '1.12.0' }``.
        Rafiki could also parse specific dependency names to install certain non-PyPI packages. 
        For example, ``{ 'singa': '1.1.1' }`` will be installed as ``singa-cpu=1.1.1`` or ``singa-gpu=1.1.1`` using ``conda``.

        Refer to the list of officially supported dependencies below. For dependencies that are not listed,
        they will be installed as PyPI packages of the specified name and version.

        =====================       =====================
        **Dependency**              **Installation Command**
        ---------------------       ---------------------        
        ``tensorflow``              ``pip install tensorflow==${ver}`` or ``pip install tensorflow-gpu==${ver}``
        ``singa``                   ``conda install -c nusdbsystem singa-cpu=${ver}`` or ``conda install -c nusdbsystem singa-gpu=${ver}``
        ``Keras``                   ``pip install Keras==${ver}``
        ``scikit-learn``            ``pip install scikit-learn==${ver}``
        ``torch``                   ``pip install torch==${ver}``
        =====================       =====================

        Refer to :ref:`creating-models` to understand more about how to write & test models for Rafiki.

        '''
        f = open(model_file_path, 'rb')
        model_file_bytes = f.read()
        f.close()
        
        data = self._post(
            '/models', 
            files={
                'model_file_bytes': model_file_bytes
            },
            form_data={
                'name': name,
                'task': task,
                'dependencies': json.dumps(dependencies),
                'docker_image': docker_image,
                'model_class':  model_class,
                'access_right': access_right
            }
        )
        return data

    def get_model(self, model_id):
        '''
        Retrieves details of a single model.

        Model developers can only view their own models.

        :param str model_id: ID of model
        :returns: Details of model as dictionary
        :rtype: dict[str, any]
        '''
        _note('`get_model` now requires `model_id` instead of `name`')

        data = self._get('/models/{}'.format(model_id))
        return data

    def download_model_file(self, model_id, out_model_file_path):
        '''
        Downloads the Python model class file for the Rafiki model.

        Model developers can only download their own models.

        :param str model_id: ID of model
        :param str out_model_file_path: Absolute/relative path to save model class file to
        :returns: Details of model as dictionary
        :rtype: dict[str, any]
        '''
        _note('`download_model_file` now requires `model_id` instead of `name`')

        model_file_bytes = self._get('/models/{}/model_file'.format(model_id))

        with open(out_model_file_path, 'wb') as f:
            f.write(model_file_bytes)

        data = self.get_model(model_id)
        dependencies = data.get('dependencies')
        model_class = data.get('model_class')

        print('Model file downloaded to "{}"!'.format(os.path.join(os.getcwd(), out_model_file_path)))
        
        if dependencies:
            print('You\'ll need to install the following model dependencies locally: {}'.format(dependencies))

        print('From the file, import the model class `{}`.'.format(model_class))

        return data

    @_deprecated('`get_models` & `get_models_of_task` have been combined into `get_available_models`')
    def get_models(self, *args, **kwargs):
        pass

    @_deprecated('`get_models` & `get_models_of_task` have been combined into `get_available_models`')
    def get_models_of_task(self, *args, **kwargs):
        pass

    def get_available_models(self, task=None):
        '''
        Lists all Rafiki models available to the current user, optionally filtering by task.

        :param str task: Task name
        :returns: Available models as list of dictionaries
        :rtype: dict[str, any][]
        '''
        data = self._get('/models/available', params={
            'task': task
        })
        return data

    def delete_model(self, model_id):
        '''
        Deletes a single model. Models that have been used in train jobs cannot be deleted.

        Model developers can only delete their own models.

        :param str model_id: ID of model
        :returns: Deleted model
        :rtype: dict[str, any]
        '''
        data = self._delete('/models/{}'.format(model_id))
        return data

    ####################################
    # Train Jobs
    ####################################
    
<<<<<<< HEAD
    def create_train_job(self, app, task, train_dataset_uri, val_dataset_uri, budget={}, 
                        models=None):
=======
    def create_train_job(self, app, task, train_dataset_id, val_dataset_id, budget, models=None):
>>>>>>> 759ff7c2
        '''
        Creates and starts a train job on Rafiki. 

        A train job is uniquely identified by user, its associated app, and the app version (returned in output).
        
        Only admins, model developers & app developers can manage train jobs. Model developers & app developers can only manage their own train jobs.

        :param str app: Name of the app associated with the train job
        :param str task: Task associated with the train job, 
            the train job will train models associated with the task
<<<<<<< HEAD
        :param str train_dataset_uri: URI of the train dataset in a format specified by the task
        :param str val_dataset_uri: URI of the validation dataset in a format specified by the task
        :param str budget: Budget for each model
        :param dict[str, dict] models: Dictionary of ``{ <model name>: <configuration dictionary for each model> }``
=======
        :param str train_dataset_id: ID of the train dataset, previously created on Rafiki
        :param str val_dataset_id: ID of the validation dataset, previously created on Rafiki
        :param str budget: Budget for each model
        :param str[] models: List of IDs of model to use for train job. Defaults to all available models
>>>>>>> 759ff7c2
        :returns: Created train job as dictionary
        :rtype: dict[str, any]

        If ``models`` is unspecified, all models accessible to the user for the specified task will be used.

        ``budget`` should be a dictionary of ``{ <budget_type>: <budget_amount> }``, where 
        ``<budget_type>`` is one of :class:`rafiki.constants.BudgetType` and 
        ``<budget_amount>`` specifies the amount for the associated budget type.
        
        The following describes the budget types available:

        =====================       =====================
        **Budget Type**             **Description**
        ---------------------       ---------------------        
        ``MODEL_TRIAL_COUNT``       No. of trials to conduct for each model (defaults to 5)
        ``GPU_COUNT``               No. of GPUs to exclusively allocate for training, across all models (defaults to 0)
        =====================       =====================
        '''
        _note('`create_train_job` now requires `models` as a list of model IDs instead of a list of model names')
        
        if 'ENABLE_GPU' in budget:
            _warn('The `ENABLE_GPU` option has been changed to `GPU_COUNT`')
            
        # Default to all available models
        if models is None: 
            avail_models = self.get_available_models(task)
            models = [x['id'] for x in avail_models]

        # Have defaults for budget
        budget = {
            BudgetType.GPU_COUNT: 1,
            BudgetType.MODEL_TRIAL_COUNT: 20,
            **budget
        }

        data = self._post('/train_jobs', json={
            'app': app,
            'task': task,
<<<<<<< HEAD
            'train_dataset_uri': train_dataset_uri,
            'val_dataset_uri': val_dataset_uri,
=======
            'train_dataset_id': train_dataset_id,
            'val_dataset_id': val_dataset_id,
>>>>>>> 759ff7c2
            'budget': budget,
            'model_ids': models
        })
        return data

    def get_train_jobs_by_user(self, user_id):
        '''
        Lists all of user's train jobs on Rafiki.

        :param str user_id: ID of the user
        :returns: Details of train jobs as list of dictionaries
        :rtype: dict[str, any][]
        '''
        data = self._get('/train_jobs', params={ 
            'user_id': user_id
        })
        return data
    
    def get_train_jobs_of_app(self, app):
        '''
        Lists all of current user's train jobs associated to the app name on Rafiki.

        :param str app: Name of the app
        :returns: Details of train jobs as list of dictionaries
        :rtype: dict[str, any][]
        '''
        data = self._get('/train_jobs/{}'.format(app))
        return data

    def get_train_job(self, app, app_version=-1):
        '''
        Retrieves details of the current user's train job identified by an app and an app version, 
        including workers' details.

        :param str app: Name of the app
        :param int app_version: Version of the app (-1 for latest version)
        :returns: Details of train job as dictionary
        :rtype: dict[str, any]
        '''
        data = self._get('/train_jobs/{}/{}'.format(app, app_version))
        return data

    def get_best_trials_of_train_job(self, app, app_version=-1, max_count=2):
        '''
        Lists the best scoring trials of the current user's train job identified by an app and an app version,
        ordered by descending score.

        :param str app: Name of the app
        :param int app_version: Version of the app (-1 for latest version)
        :param int max_count: Maximum number of trials to return
        :returns: Details of trials as list of dictionaries
        :rtype: dict[str, any][]
        '''
        data = self._get('/train_jobs/{}/{}/trials'.format(app, app_version), params={
            'type': 'best',
            'max_count': max_count
        })
        return data

    def get_trials_of_train_job(self, app, app_version=-1):
        '''
        Lists all trials of the current user's train job identified by an app and an app version,
        ordered by when the trial started.

        :param str app: Name of the app
        :param int app_version: Version of the app (-1 for latest version)
        :returns: Details of trials as list of dictionaries
        :rtype: dict[str, any][]
        '''
        data = self._get('/train_jobs/{}/{}/trials'.format(app, app_version))
        return data

    def stop_train_job(self, app, app_version=-1):
        '''
        Prematurely stops the current user's train job identified by an app and an app version.
        Otherwise, the train job should stop by itself when its budget is reached.

        :param str app: Name of the app
        :param int app_version: Version of the app (-1 for latest version)
        :returns: Stopped train job as dictionary
        :rtype: dict[str, any]
        '''
        data = self._post('/train_jobs/{}/{}/stop'.format(app, app_version))
        return data

    ####################################
    # Trials
    ####################################

    def get_trial(self, trial_id):
        '''
        Gets a specific trial.

        :param str trial_id: ID of trial
        :returns: Details of trial as dictionary
        :rtype: dict[str, any]
        '''
        data = self._get('/trials/{}'.format(trial_id))
        return data

    def get_trial_logs(self, trial_id):
        '''
        Gets the logs for a specific trial.

        :param str trial_id: ID of trial
        :returns: Logs of trial as dictionary
        :rtype: dict[str, any]
        '''
        data = self._get('/trials/{}/logs'.format(trial_id))
        return data

    # TODO: Fix method
    def get_trial_parameters(self, trial_id):
        '''
        Gets parameters of the model associated with the trial.

        :param str trial_id: ID of trial
        :returns: Parameters of the *trained* model associated with the trial
        :rtype: dict[str, any]
        '''
        data = self._get('/trials/{}/parameters'.format(trial_id))
        parameters = pickle.loads(data)
        return parameters

    def load_trial_model(self, trial_id, ModelClass):
        '''
        Loads an instance of a trial's model with the trial's knobs & parameters.

        Before this, you must have the trial's model class file already in your local filesystem,
        the dependencies of the model must have been installed separately, and the model class must have been 
        imported and passed into this method.

        Wraps :meth:`get_trial_parameters` and :meth:`get_trial`.

        :param str trial_id: ID of trial
        :param class ModelClass: model class that conincides with the trial's model class
        :returns: A *trained* model instance of ``ModelClass``, loaded with the trial's knobs and parameters
        '''
        data = self.get_trial(trial_id)
        knobs = data.get('knobs')
        parameters = self.get_trial_parameters(trial_id)
        model_inst = ModelClass(**knobs)
        model_inst.load_parameters(parameters)
        return model_inst

    ####################################
    # Inference Jobs
    ####################################

    def create_inference_job(self, app, app_version=-1):
        '''
        Creates and starts a inference job on Rafiki with the 2 best trials of an associated train job of the app. 
        The train job must have the status of ``STOPPED``.The inference job would be tagged with the train job's app and app version. 
        Throws an error if an inference job of the same train job is already running.

        In this method's response, `predictor_host` is this inference job's predictor's host. 

        Only admins, model developers & app developers can manage inference jobs. Model developers & app developers can only manage their own inference jobs.

        :param str app: Name of the app identifying the train job to use
        :param str app_version: Version of the app identifying the train job to use
        :returns: Created inference job as dictionary
        :rtype: dict[str, any]
        '''
        data = self._post('/inference_jobs', json={
            'app': app,
            'app_version': app_version
        })
        return data

    def get_inference_jobs_by_user(self, user_id):
        '''
        Lists all of user's inference jobs on Rafiki.

        :param str user_id: ID of the user
        :returns: Details of inference jobs as list of dictionaries
        :rtype: dict[str, any][]
        '''
        data = self._get('/inference_jobs', params={ 
            'user_id': user_id
        })
        return data

    def get_inference_jobs_of_app(self, app):
        '''
        Lists all inference jobs associated to an app on Rafiki.

        :param str app: Name of the app
        :returns: Details of inference jobs as list of dictionaries
        :rtype: dict[str, any][]
        '''
        data = self._get('/inference_jobs/{}'.format(app))
        return data

    def get_running_inference_job(self, app, app_version=-1):
        '''
        Retrieves details of the *running* inference job identified by an app and an app version,
        including workers' details.

        :param str app: Name of the app 
        :param int app_version: Version of the app (-1 for latest version)
        :returns: Details of inference job as dictionary
        :rtype: dict[str, any]
        '''
        data = self._get('/inference_jobs/{}/{}'.format(app, app_version))
        return data

    def stop_inference_job(self, app, app_version=-1):
        '''
        Stops the inference job identified by an app and an app version.

        :param str app: Name of the app
        :param int app_version: Version of the app (-1 for latest version)
        :returns: Stopped inference job as dictionary
        :rtype: dict[str, any]
        '''
        data = self._post('/inference_jobs/{}/{}/stop'.format(app, app_version))
        return data

    ####################################
    # Advisors
    ####################################

<<<<<<< HEAD
    def create_advisor(self, knob_config: KnobConfig, advisor_id: str = None, 
                        advisor_type: str = None, advisor_config={}) -> dict:
=======
    def _create_advisor(self, knob_config_str, advisor_id=None):
>>>>>>> 759ff7c2
        '''
        Creates a Rafiki advisor. If `advisor_id` is passed, it will create an advisor
        of that ID, or do nothing if an advisor of that ID has already been created.

        :param KnobConfig knob_config: Knob configuration for advisor session
        :param str advisor_id: ID of advisor to create
        :param AdvisorType advisor_type: Type of advisor
        :param dict advisor_config: Additional configuration for the advisor
        :returns: Created advisor as dictionary
        :rtype: dict[str, any]
        '''
        knob_config_str = serialize_knob_config(knob_config)
        json = {
            'advisor_id': advisor_id,
            'knob_config_str': knob_config_str,
            'advisor_type': advisor_type.value if advisor_type is not None else None,
            'advisor_config': advisor_config
        }

        data = self._post('/advisors', target='advisor', json=json)
        return data

<<<<<<< HEAD
    def get_proposal_from_advisor(self, advisor_id: str, worker_id: str, trial_no: int, 
                                total_trials: int, concurrent_trial_nos=[]) -> Proposal:
=======
    def _generate_proposal(self, advisor_id):
>>>>>>> 759ff7c2
        '''
        Get a proposal from an advisor.

        :param str worker_id: ID of worker
        :param str advisor_id: ID of target advisor
        :param int trial_no: Trial no to get proposal for
        :param int total_trials: Expected total no. of trials for this tuning session
        :param List[int] concurrent_trial_nos: Trial nos that are concurrently running
        :returns: Proposal from advisor 
        :rtype: Proposal
        '''
        json = {
            'worker_id': worker_id,
            'trial_no': trial_no,
            'total_trials': total_trials,
            'concurrent_trial_nos': concurrent_trial_nos
        }
        data = self._post('/advisors/{}/propose'.format(advisor_id), target='advisor', json=json)
        proposal = Proposal.from_jsonable(data)
        return proposal

<<<<<<< HEAD
    def feedback_to_advisor(self, advisor_id: str, score: float, proposal: Proposal):
=======
    def _feedback_to_advisor(self, advisor_id, knobs, score):
>>>>>>> 759ff7c2
        '''
        Feedbacks to the advisor on the score of a set of knobs.

        :param str advisor_id: ID of target advisor
        :param float score: Score of the knobs, the higher the number, the better the set of knobs
        :param Proposal proposal: Proposal to give feedback on
        '''
        json = {
            'score': score,
            'proposal': proposal.to_jsonable()
        }
        self._post('/advisors/{}/feedback'.format(advisor_id), target='advisor', json=json)

<<<<<<< HEAD
    def delete_advisor(self, advisor_id: str) -> dict:
=======
    def _delete_advisor(self, advisor_id):
>>>>>>> 759ff7c2
        '''
        Deletes a Rafiki advisor.

        :param str advisor_id: ID of target advisor
        :returns: Deleted advisor as dictionary
        :rtype: dict[str, any]
        '''
        data = self._delete('/advisors/{}'.format(advisor_id), target='advisor')
        return data

    ####################################
    # Administrative
    ####################################

    def stop_all_jobs(self):
        '''
        Stops all train and inference jobs on Rafiki. 

        Only the superadmin can call this.
        '''
        data = self._post('/actions/stop_all_jobs')
        return data

    ####################################
<<<<<<< HEAD
    # Internal
    ####################################
    
=======
    # Rafiki Internal
    ####################################

>>>>>>> 759ff7c2
    def send_event(self, name, **params):
        data = self._post('/event/{}'.format(name), json=params)
        return data

    ####################################
    # Private
    ####################################

    def _get(self, path, params={}, target='admin'):
        url = self._make_url(path, target=target)
        headers = self._get_headers()
        res = requests.get(
            url,
            headers=headers,
            params=params
        )
        return self._parse_response(res)

    def _post(self, path, params={}, files={}, form_data=None, json=None, target='admin'):
        url = self._make_url(path, target=target)
        headers = self._get_headers()
        res = requests.post(
            url, 
            headers=headers,
            params=params, 
            data=form_data,
            json=json,
            files=files
        )
        return self._parse_response(res)

    def _delete(self, path, params={}, files={}, form_data=None, json=None, target='admin'):
        url = self._make_url(path, target=target)
        headers = self._get_headers()
        res = requests.delete(
            url, 
            headers=headers,
            params=params, 
            data=form_data,
            json=json,
            files=files
        )
        return self._parse_response(res)

    def _make_url(self, path, target='admin'):
        if target == 'admin':
            url = 'http://{}:{}{}'.format(self._admin_host, self._admin_port, path)
        elif target == 'advisor':
            url = 'http://{}:{}{}'.format(self._advisor_host, self._advisor_port, path)
        else:
            raise RafikiConnectionError('Invalid URL target: {}'.format(target))

        return url

    def _parse_response(self, res):
        if res.status_code != 200:
            raise RafikiConnectionError(res.text)

        content_type = res.headers.get('content-type')
        if content_type == 'application/json':
            return res.json()
        elif content_type == 'application/octet-stream':
            return res.content
        else:
            raise RafikiConnectionError('Invalid response content type: {}'.format(content_type))

    def _get_headers(self):
        if self._token is not None:
            return {
                'Authorization': 'Bearer ' + self._token
            }
        else:
            return {}

def _warn(msg):
    print(f'\033[93mWARNING: {msg}\033[0m')

def _note(msg):
    print(f'\033[94mNOTE: {msg}\033[0m')<|MERGE_RESOLUTION|>--- conflicted
+++ resolved
@@ -3,11 +3,7 @@
 import pprint
 import pickle
 import os
-<<<<<<< HEAD
-from enum import Enum
-=======
 from functools import wraps
->>>>>>> 759ff7c2
 
 from rafiki.constants import BudgetType, ModelAccessRight
 from rafiki.model import serialize_knob_config, KnobConfig
@@ -47,11 +43,6 @@
                     admin_port=os.environ.get('ADMIN_EXT_PORT', 3000),
                     advisor_host=os.environ.get('RAFIKI_ADDR', 'localhost'),
                     advisor_port=os.environ.get('ADVISOR_EXT_PORT', 3002)):
-<<<<<<< HEAD
-
-=======
-                    
->>>>>>> 759ff7c2
         self._admin_host = admin_host
         self._admin_port = admin_port
         self._advisor_host = advisor_host
@@ -377,12 +368,7 @@
     # Train Jobs
     ####################################
     
-<<<<<<< HEAD
-    def create_train_job(self, app, task, train_dataset_uri, val_dataset_uri, budget={}, 
-                        models=None):
-=======
     def create_train_job(self, app, task, train_dataset_id, val_dataset_id, budget, models=None):
->>>>>>> 759ff7c2
         '''
         Creates and starts a train job on Rafiki. 
 
@@ -393,17 +379,10 @@
         :param str app: Name of the app associated with the train job
         :param str task: Task associated with the train job, 
             the train job will train models associated with the task
-<<<<<<< HEAD
-        :param str train_dataset_uri: URI of the train dataset in a format specified by the task
-        :param str val_dataset_uri: URI of the validation dataset in a format specified by the task
-        :param str budget: Budget for each model
-        :param dict[str, dict] models: Dictionary of ``{ <model name>: <configuration dictionary for each model> }``
-=======
         :param str train_dataset_id: ID of the train dataset, previously created on Rafiki
         :param str val_dataset_id: ID of the validation dataset, previously created on Rafiki
         :param str budget: Budget for each model
         :param str[] models: List of IDs of model to use for train job. Defaults to all available models
->>>>>>> 759ff7c2
         :returns: Created train job as dictionary
         :rtype: dict[str, any]
 
@@ -442,13 +421,8 @@
         data = self._post('/train_jobs', json={
             'app': app,
             'task': task,
-<<<<<<< HEAD
-            'train_dataset_uri': train_dataset_uri,
-            'val_dataset_uri': val_dataset_uri,
-=======
             'train_dataset_id': train_dataset_id,
             'val_dataset_id': val_dataset_id,
->>>>>>> 759ff7c2
             'budget': budget,
             'model_ids': models
         })
@@ -672,12 +646,8 @@
     # Advisors
     ####################################
 
-<<<<<<< HEAD
-    def create_advisor(self, knob_config: KnobConfig, advisor_id: str = None, 
+    def _create_advisor(self, knob_config_str, advisor_id: str = None, 
                         advisor_type: str = None, advisor_config={}) -> dict:
-=======
-    def _create_advisor(self, knob_config_str, advisor_id=None):
->>>>>>> 759ff7c2
         '''
         Creates a Rafiki advisor. If `advisor_id` is passed, it will create an advisor
         of that ID, or do nothing if an advisor of that ID has already been created.
@@ -700,12 +670,8 @@
         data = self._post('/advisors', target='advisor', json=json)
         return data
 
-<<<<<<< HEAD
-    def get_proposal_from_advisor(self, advisor_id: str, worker_id: str, trial_no: int, 
+    def _get_proposal_from_advisor(self,  advisor_id: str, worker_id: str, trial_no: int, 
                                 total_trials: int, concurrent_trial_nos=[]) -> Proposal:
-=======
-    def _generate_proposal(self, advisor_id):
->>>>>>> 759ff7c2
         '''
         Get a proposal from an advisor.
 
@@ -727,11 +693,7 @@
         proposal = Proposal.from_jsonable(data)
         return proposal
 
-<<<<<<< HEAD
-    def feedback_to_advisor(self, advisor_id: str, score: float, proposal: Proposal):
-=======
-    def _feedback_to_advisor(self, advisor_id, knobs, score):
->>>>>>> 759ff7c2
+    def _feedback_to_advisor(self, advisor_id: str, score: float, proposal: Proposal):
         '''
         Feedbacks to the advisor on the score of a set of knobs.
 
@@ -745,11 +707,7 @@
         }
         self._post('/advisors/{}/feedback'.format(advisor_id), target='advisor', json=json)
 
-<<<<<<< HEAD
-    def delete_advisor(self, advisor_id: str) -> dict:
-=======
-    def _delete_advisor(self, advisor_id):
->>>>>>> 759ff7c2
+    def _delete_advisor(self, advisor_id: str) -> dict:
         '''
         Deletes a Rafiki advisor.
 
@@ -774,15 +732,9 @@
         return data
 
     ####################################
-<<<<<<< HEAD
-    # Internal
-    ####################################
-    
-=======
     # Rafiki Internal
     ####################################
 
->>>>>>> 759ff7c2
     def send_event(self, name, **params):
         data = self._post('/event/{}'.format(name), json=params)
         return data
