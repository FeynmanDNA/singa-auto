To create a model training job, you'll specify the train & validation datasets by their IDs, together with your application's name and its associated task.

After creating a train job, you can monitor it on Rafiki Admin Web (see :ref:`using-admin-web`).

Refer to the parameters of :meth:`rafiki.client.Client.create_train_job()` for configuring how your train job runs on Rafiki, such as enabling GPU usage & specifying which models to use.

Example:

    .. code-block:: python

        client.create_train_job(
            app='fashion_mnist_app',
            task='IMAGE_CLASSIFICATION',
<<<<<<< HEAD
            train_dataset_uri='https://github.com/nginyc/rafiki-datasets/blob/master/fashion_mnist/fashion_mnist_for_image_classification_train.zip?raw=true',
            val_dataset_uri='https://github.com/nginyc/rafiki-datasets/blob/master/fashion_mnist/fashion_mnist_for_image_classification_val.zip?raw=true',
            budget={ 'MODEL_TRIAL_COUNT': 2 }
=======
            train_dataset_id='ecf87d2f-6893-4e4b-8ed9-1d9454af9763',
            val_dataset_id='7e9a2f8a-c61d-4365-ae4a-601e90892b88',
            budget={ 'MODEL_TRIAL_COUNT': 5 }
>>>>>>> 759ff7c2
        )

    Output:

    .. code-block:: python

        {'app': 'fashion_mnist_app',
        'app_version': 1,
        'id': 'ec4db479-b9b2-4289-8086-52794ffc71c8'}

.. seealso:: :meth:`rafiki.client.Client.create_train_job`<|MERGE_RESOLUTION|>--- conflicted
+++ resolved
@@ -11,15 +11,9 @@
         client.create_train_job(
             app='fashion_mnist_app',
             task='IMAGE_CLASSIFICATION',
-<<<<<<< HEAD
-            train_dataset_uri='https://github.com/nginyc/rafiki-datasets/blob/master/fashion_mnist/fashion_mnist_for_image_classification_train.zip?raw=true',
-            val_dataset_uri='https://github.com/nginyc/rafiki-datasets/blob/master/fashion_mnist/fashion_mnist_for_image_classification_val.zip?raw=true',
-            budget={ 'MODEL_TRIAL_COUNT': 2 }
-=======
             train_dataset_id='ecf87d2f-6893-4e4b-8ed9-1d9454af9763',
             val_dataset_id='7e9a2f8a-c61d-4365-ae4a-601e90892b88',
             budget={ 'MODEL_TRIAL_COUNT': 5 }
->>>>>>> 759ff7c2
         )
 
     Output:
