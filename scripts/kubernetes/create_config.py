#!/usr/bin python3
#
# Licensed to the Apache Software Foundation (ASF) under one
# or more contributor license agreements.  See the NOTICE file
# distributed with this work for additional information
# regarding copyright ownership.  The ASF licenses this file
# to you under the Apache License, Version 2.0 (the
# "License"); you may not use this file except in compliance
# with the License.  You may obtain a copy of the License at
#
#   http://www.apache.org/licenses/LICENSE-2.0
#
# Unless required by applicable law or agreed to in writing,
# software distributed under the License is distributed on an
# "AS IS" BASIS, WITHOUT WARRANTIES OR CONDITIONS OF ANY
# KIND, either express or implied.  See the License for the
# specific language governing permissions and limitations
# under the License.
#

import json
import sys
import os

if __name__ == '__main__':
    print(sys.argv)
    POSTGRES_PASSWORD = sys.argv[1]
    SUPERADMIN_PASSWORD = sys.argv[2]
    APP_SECRET = sys.argv[3]
    KUBERNETES_NETWORK = sys.argv[4]
    KUBERNETES_ADVERTISE_ADDR = sys.argv[5]
    SINGA_AUTO_VERSION = sys.argv[6]
    SINGA_AUTO_ADDR = sys.argv[7]
    ADMIN_EXT_PORT = sys.argv[8]
    WEB_ADMIN_EXT_PORT = sys.argv[9]
    POSTGRES_EXT_PORT = sys.argv[10]
    REDIS_EXT_PORT = sys.argv[11]
    ZOOKEEPER_EXT_PORT = sys.argv[12]
    KAFKA_EXT_PORT = sys.argv[13]
    HOST_WORKDIR_PATH = sys.argv[14]
    APP_MODE = sys.argv[15]
    POSTGRES_DUMP_FILE_PATH = sys.argv[16]
    DOCKER_NODE_LABEL_AVAILABLE_GPUS = sys.argv[17]
    DOCKER_NODE_LABEL_NUM_SERVICES = sys.argv[18]

    POSTGRES_USER = sys.argv[19]
    POSTGRES_DB = sys.argv[20]

    POSTGRES_HOST = sys.argv[21]
    POSTGRES_PORT = sys.argv[22]
    ADMIN_HOST = sys.argv[23]
    ADMIN_PORT = sys.argv[24]
    REDIS_HOST = sys.argv[25]
    REDIS_PORT = sys.argv[26]
    PREDICTOR_PORT = sys.argv[27]
    WEB_ADMIN_HOST = sys.argv[28]
    ZOOKEEPER_HOST = sys.argv[29]
    ZOOKEEPER_PORT = sys.argv[30]
    KAFKA_HOST = sys.argv[31]
    KAFKA_PORT = sys.argv[32]
    DOCKER_WORKDIR_PATH = sys.argv[33]
    DATA_DIR_PATH = sys.argv[34]
    LOGS_DIR_PATH = sys.argv[35]
    PARAMS_DIR_PATH = sys.argv[36]
    CONDA_ENVIORNMENT = sys.argv[37]
    WORKDIR_PATH = sys.argv[38]

    SINGA_AUTO_IMAGE_ADMIN = sys.argv[39]
    SINGA_AUTO_IMAGE_WEB_ADMIN = sys.argv[40]
    SINGA_AUTO_IMAGE_WORKER = sys.argv[41]
    SINGA_AUTO_IMAGE_PREDICTOR = sys.argv[42]

    IMAGE_POSTGRES = sys.argv[43]
    IMAGE_REDIS = sys.argv[44]
    IMAGE_ZOOKEEPER = sys.argv[45]
    IMAGE_KAFKA = sys.argv[46]

    PYTHONPATH = sys.argv[47]
    PYTHONUNBUFFERED = sys.argv[48]
    CONTAINER_MODE = sys.argv[49]
    CLUSTER_MODE = sys.argv[50]

    DB_DIR_PATH = sys.argv[51]
    INGRESS_NAME = sys.argv[52]
    INGRESS_EXT_PORT = sys.argv[53]

    #zk service
    content = {}
    content.setdefault('apiVersion', 'v1')
    content.setdefault('kind', 'Service')
    metadata = content.setdefault('metadata', {})
    metadata.setdefault('name', ZOOKEEPER_HOST)
    labels = metadata.setdefault('labels', {})
    labels.setdefault('name', ZOOKEEPER_HOST)
    spec = content.setdefault('spec', {})
    spec.setdefault('type', 'NodePort')
    ports = spec.setdefault('ports', [])
    ports.append({
        'port': int(ZOOKEEPER_PORT),
        'targetPort': int(ZOOKEEPER_PORT),
        'nodePort': int(ZOOKEEPER_EXT_PORT)
    })
    spec.setdefault('selector', {'name': ZOOKEEPER_HOST})
<<<<<<< HEAD
    with open('{}/scripts/kubernetes/start_zookeeper_service.json'.format(PYTHONPATH), 'w') as f:
=======
    with open(f'{PYTHONPATH}/scripts/kubernetes/start_zookeeper_service.json',
              'w') as f:
>>>>>>> 42d24afb
        f.write(json.dumps(content, indent=4))

    #zk deployment
    content = {}
    content.setdefault('apiVersion', 'apps/v1')
    content.setdefault('kind', 'Deployment')
    metadata = content.setdefault('metadata', {})
    metadata.setdefault('name', ZOOKEEPER_HOST)
    labels = metadata.setdefault('labels', {})
    labels.setdefault('name', ZOOKEEPER_HOST)
    spec = content.setdefault('spec', {})
    spec.setdefault('replicas', 1)
    spec.setdefault('selector', {'matchLabels': {'name': ZOOKEEPER_HOST}})
    template = spec.setdefault('template', {})
    template.setdefault('metadata', {'labels': {'name': ZOOKEEPER_HOST}})
    container = {}
    container.setdefault('name', ZOOKEEPER_HOST)
    container.setdefault('image', IMAGE_ZOOKEEPER)
    env = []
    env.append({'name': 'CONTAINER_MODE', 'value': CONTAINER_MODE})
    container.setdefault('env', env)
    template.setdefault('spec', {'containers': [container]})
<<<<<<< HEAD
    with open('{}/scripts/kubernetes/start_zookeeper_deployment.json'.format(PYTHONPATH), 'w') as f:
=======
    with open(
            f'{PYTHONPATH}/scripts/kubernetes/start_zookeeper_deployment.json',
            'w') as f:
>>>>>>> 42d24afb
        f.write(json.dumps(content, indent=4))

    #kafka service
    content = {}
    content.setdefault('apiVersion', 'v1')
    content.setdefault('kind', 'Service')
    metadata = content.setdefault('metadata', {})
    metadata.setdefault('name', KAFKA_HOST)
    labels = metadata.setdefault('labels', {})
    labels.setdefault('name', KAFKA_HOST)
    spec = content.setdefault('spec', {})
    spec.setdefault('type', 'NodePort')
    ports = spec.setdefault('ports', [])
    ports.append({
        'port': int(KAFKA_PORT),
        'targetPort': int(KAFKA_PORT),
        'nodePort': int(KAFKA_EXT_PORT)
    })
    spec.setdefault('selector', {'name': KAFKA_HOST})
<<<<<<< HEAD
    with open('{}/scripts/kubernetes/start_kafka_service.json'.format(PYTHONPATH), 'w') as f:
=======
    with open(f'{PYTHONPATH}/scripts/kubernetes/start_kafka_service.json',
              'w') as f:
>>>>>>> 42d24afb
        f.write(json.dumps(content, indent=4))

    #kafka deployment
    content = {}
    content.setdefault('apiVersion', 'apps/v1')
    content.setdefault('kind', 'Deployment')
    metadata = content.setdefault('metadata', {})
    metadata.setdefault('name', KAFKA_HOST)
    labels = metadata.setdefault('labels', {})
    labels.setdefault('name', KAFKA_HOST)
    spec = content.setdefault('spec', {})
    spec.setdefault('replicas', 1)
    spec.setdefault('selector', {'matchLabels': {'name': KAFKA_HOST}})
    template = spec.setdefault('template', {})
    template.setdefault('metadata', {'labels': {'name': KAFKA_HOST}})
    container = {}
    container.setdefault('name', KAFKA_HOST)
    container.setdefault('image', IMAGE_KAFKA)
    env = []
    env.append({'name': 'CONTAINER_MODE', 'value': CONTAINER_MODE})
<<<<<<< HEAD
    env.append({'name': 'KAFKA_ZOOKEEPER_CONNECT', 'value': '{}:{}'.format(ZOOKEEPER_HOST, ZOOKEEPER_PORT)})
=======
    env.append({
        'name': 'KAFKA_ZOOKEEPER_CONNECT',
        'value': f'{ZOOKEEPER_HOST}:{ZOOKEEPER_PORT}'
    })
>>>>>>> 42d24afb
    env.append({'name': 'KAFKA_ADVERTISED_HOST_NAME', 'value': KAFKA_HOST})
    env.append({'name': 'KAFKA_MESSAGE_MAX_BYTES', 'value': "134217728"})
    env.append({'name': 'KAFKA_FETCH_MAX_BYTES', 'value': "134217728"})
    env.append({'name': 'KAFKA_ADVERTISED_PORT', 'value': KAFKA_PORT})
    container.setdefault('env', env)
    template.setdefault('spec', {'containers': [container]})
<<<<<<< HEAD
    with open('{}/scripts/kubernetes/start_kafka_deployment.json'.format(PYTHONPATH), 'w') as f:
=======
    with open(f'{PYTHONPATH}/scripts/kubernetes/start_kafka_deployment.json',
              'w') as f:
>>>>>>> 42d24afb
        f.write(json.dumps(content, indent=4))

    #db service
    if CLUSTER_MODE == "SINGLE":
        content = {}
        content.setdefault('apiVersion', 'v1')
        content.setdefault('kind', 'Service')
        metadata = content.setdefault('metadata', {})
        metadata.setdefault('name', POSTGRES_HOST)
        labels = metadata.setdefault('labels', {})
        labels.setdefault('name', POSTGRES_HOST)
        spec = content.setdefault('spec', {})
        spec.setdefault('type', 'NodePort')
        ports = spec.setdefault('ports', [])
        ports.append({
            'port': int(POSTGRES_PORT),
            'targetPort': int(POSTGRES_PORT),
            'nodePort': int(POSTGRES_EXT_PORT)
        })
        spec.setdefault('selector', {'name': POSTGRES_HOST})
<<<<<<< HEAD
        with open('{}/scripts/kubernetes/start_db_service.json'.format(PYTHONPATH), 'w') as f:
=======
        with open(f'{PYTHONPATH}/scripts/kubernetes/start_db_service.json',
                  'w') as f:
>>>>>>> 42d24afb
            f.write(json.dumps(content, indent=4))

        #db deployment
        content = {}
        content.setdefault('apiVersion', 'apps/v1')
        content.setdefault('kind', 'Deployment')
        metadata = content.setdefault('metadata', {})
        metadata.setdefault('name', POSTGRES_HOST)
        labels = metadata.setdefault('labels', {})
        labels.setdefault('name', POSTGRES_HOST)
        spec = content.setdefault('spec', {})
        spec.setdefault('replicas', 1)
        spec.setdefault('selector', {'matchLabels': {'name': POSTGRES_HOST}})
        template = spec.setdefault('template', {})
        template.setdefault('metadata', {'labels': {'name': POSTGRES_HOST}})
        container = {}
        container.setdefault('name', POSTGRES_HOST)
        container.setdefault('image', IMAGE_POSTGRES)

        container.setdefault('volumeMounts', [
            {
                'name': 'db-path',
                'mountPath': "/var/lib/postgresql/data"
            },
        ])

<<<<<<< HEAD
        template.setdefault('spec', {'containers': [container],
                                     'volumes': [
                                                 {'name': 'db-path',
                                                  'hostPath': {'path': '{}/{}'.format(HOST_WORKDIR_PATH, DB_DIR_PATH)}}
                                                 ]
                                     }
                            )
=======
        template.setdefault(
            'spec', {
                'containers': [container],
                'volumes': [{
                    'name': 'db-path',
                    'hostPath': {
                        'path': f'{HOST_WORKDIR_PATH}/{DB_DIR_PATH}'
                    }
                }]
            })
>>>>>>> 42d24afb
        env = []
        env.append({'name': 'CONTAINER_MODE', 'value': CONTAINER_MODE})
        env.append({'name': 'POSTGRES_HOST', 'value': POSTGRES_HOST})
        env.append({'name': 'POSTGRES_PORT', 'value': POSTGRES_PORT})
        env.append({'name': 'POSTGRES_PASSWORD', 'value': POSTGRES_PASSWORD})
        container.setdefault('env', env)
        template.setdefault('spec', {'containers': [container]})
<<<<<<< HEAD
        with open('{}/scripts/kubernetes/start_db_deployment.json'.format(PYTHONPATH), 'w') as f:
=======
        with open(f'{PYTHONPATH}/scripts/kubernetes/start_db_deployment.json',
                  'w') as f:
>>>>>>> 42d24afb
            f.write(json.dumps(content, indent=4))

    #redis service
    content = {}
    content.setdefault('apiVersion', 'v1')
    content.setdefault('kind', 'Service')
    metadata = content.setdefault('metadata', {})
    metadata.setdefault('name', REDIS_HOST)
    labels = metadata.setdefault('labels', {})
    labels.setdefault('name', REDIS_HOST)
    spec = content.setdefault('spec', {})
    spec.setdefault('type', 'NodePort')
    ports = spec.setdefault('ports', [])
    ports.append({
        'port': int(REDIS_PORT),
        'targetPort': int(REDIS_PORT),
        'nodePort': int(REDIS_EXT_PORT)
    })
    spec.setdefault('selector', {'name': REDIS_HOST})
<<<<<<< HEAD
    with open('{}/scripts/kubernetes/start_redis_service.json'.format(PYTHONPATH), 'w') as f:
=======
    with open(f'{PYTHONPATH}/scripts/kubernetes/start_redis_service.json',
              'w') as f:
>>>>>>> 42d24afb
        f.write(json.dumps(content, indent=4))

    #redis deployment
    content = {}
    content.setdefault('apiVersion', 'apps/v1')
    content.setdefault('kind', 'Deployment')
    metadata = content.setdefault('metadata', {})
    metadata.setdefault('name', REDIS_HOST)
    labels = metadata.setdefault('labels', {})
    labels.setdefault('name', REDIS_HOST)
    spec = content.setdefault('spec', {})
    spec.setdefault('replicas', 1)
    spec.setdefault('selector', {'matchLabels': {'name': REDIS_HOST}})
    template = spec.setdefault('template', {})
    template.setdefault('metadata', {'labels': {'name': REDIS_HOST}})
    container = {}
    container.setdefault('name', REDIS_HOST)
    container.setdefault('image', IMAGE_REDIS)
    template.setdefault('spec', {'containers': [container]})
<<<<<<< HEAD
    with open('{}/scripts/kubernetes/start_redis_deployment.json'.format(PYTHONPATH), 'w') as f:
=======
    with open(f'{PYTHONPATH}/scripts/kubernetes/start_redis_deployment.json',
              'w') as f:
>>>>>>> 42d24afb
        f.write(json.dumps(content, indent=4))

    #admin deployment
    content = {}
    content.setdefault('apiVersion', 'apps/v1')
    content.setdefault('kind', 'Deployment')
    metadata = content.setdefault('metadata', {})
    metadata.setdefault('name', ADMIN_HOST)
    labels = metadata.setdefault('labels', {})
    labels.setdefault('name', ADMIN_HOST)
    spec = content.setdefault('spec', {})
    spec.setdefault('replicas', 1)
    spec.setdefault('selector', {'matchLabels': {'name': ADMIN_HOST}})
    template = spec.setdefault('template', {})
    template.setdefault('metadata', {'labels': {'name': ADMIN_HOST}})
    container = {}
    container.setdefault('name', ADMIN_HOST)
<<<<<<< HEAD
    container.setdefault('image', '{}:{}'.format(SINGA_AUTO_IMAGE_ADMIN, SINGA_AUTO_VERSION))
    if APP_MODE == 'DEV':
        container.setdefault('volumeMounts', [{'name': ADMIN_HOST, 'mountPath': '/var/run/docker.sock'},
                                              {'name': 'admin-log', 'mountPath': DOCKER_WORKDIR_PATH}])
        template.setdefault('spec', {'containers': [container],
                                     'volumes': [
                                         {'name': ADMIN_HOST, 'hostPath': {'path': '/var/run/docker.sock'}},
                                         {'name': 'admin-log', 'hostPath': {'path': os.getenv('PWD', '')}}
                                     ]
                                     }
                            )
=======
    container.setdefault('image',
                         f'{SINGA_AUTO_IMAGE_ADMIN}:{SINGA_AUTO_VERSION}')
    if CONTAINER_MODE == 'DEV':
        container.setdefault('volumeMounts', [{
            'name': ADMIN_HOST,
            'mountPath': '/var/run/docker.sock'
        }, {
            'name': 'admin-log',
            'mountPath': DOCKER_WORKDIR_PATH
        }])
        template.setdefault('spec', {'containers': [container], 'volumes': [{'name': ADMIN_HOST, 'hostPath': {'path': '/var/run/docker.sock'}}, \
                                    {'name': 'admin-log', 'hostPath': {'path': os.getenv('PWD', '')}}]})
>>>>>>> 42d24afb
    else:
        container.setdefault('volumeMounts', [{'name': 'work-path', 'mountPath': '{}/{}'.format(DOCKER_WORKDIR_PATH, DATA_DIR_PATH)}, \
                                              {'name': 'param-path', 'mountPath': '{}/{}'.format(DOCKER_WORKDIR_PATH, PARAMS_DIR_PATH)}, \
                                              {'name': 'log-path', 'mountPath': '{}/{}'.foramt(DOCKER_WORKDIR_PATH, LOGS_DIR_PATH)}, \
                                              {'name': ADMIN_HOST, 'mountPath': '/var/run/docker.sock'}])
        template.setdefault('spec', {'containers': [container], 'volumes': [{'name': 'work-path', 'hostPath': {'path': '{}/{}'.format(HOST_WORKDIR_PATH, DATA_DIR_PATH)}}, \
                                    {'name': 'param-path', 'hostPath': {'path': '{}/{}'.format(HOST_WORKDIR_PATH, PARAMS_DIR_PATH)}}, \
                                    {'name': 'log-path', 'hostPath': {'path': '{}/{}'.format(HOST_WORKDIR_PATH, LOGS_DIR_PATH)}}, \
                                    {'name': ADMIN_HOST, 'hostPath': {'path': '/var/run/docker.sock'}}]})
    env = []
    env.append({'name': 'POSTGRES_HOST', 'value': POSTGRES_HOST})
    env.append({'name': 'POSTGRES_PORT', 'value': POSTGRES_PORT})
    env.append({'name': 'POSTGRES_USER', 'value': POSTGRES_USER})
    env.append({'name': 'POSTGRES_DB', 'value': POSTGRES_DB})
    env.append({'name': 'POSTGRES_PASSWORD', 'value': POSTGRES_PASSWORD})
    env.append({'name': 'SUPERADMIN_PASSWORD', 'value': SUPERADMIN_PASSWORD})
    env.append({'name': 'ADMIN_HOST', 'value': ADMIN_HOST})
    env.append({'name': 'ADMIN_PORT', 'value': ADMIN_PORT})
    env.append({'name': 'REDIS_HOST', 'value': REDIS_HOST})
    env.append({'name': 'REDIS_PORT', 'value': REDIS_PORT})
    env.append({'name': 'KAFKA_HOST', 'value': KAFKA_HOST})
    env.append({'name': 'KAFKA_PORT', 'value': KAFKA_PORT})
    env.append({'name': 'PREDICTOR_PORT', 'value': PREDICTOR_PORT})
    env.append({'name': 'SINGA_AUTO_ADDR', 'value': SINGA_AUTO_ADDR})
    env.append({
        'name': 'SINGA_AUTO_IMAGE_WORKER',
        'value': SINGA_AUTO_IMAGE_WORKER
    })
    env.append({
        'name': 'SINGA_AUTO_IMAGE_PREDICTOR',
        'value': SINGA_AUTO_IMAGE_PREDICTOR
    })
    env.append({'name': 'SINGA_AUTO_VERSION', 'value': SINGA_AUTO_VERSION})
    env.append({'name': 'DOCKER_WORKDIR_PATH', 'value': DOCKER_WORKDIR_PATH})
    env.append({'name': 'WORKDIR_PATH', 'value': DOCKER_WORKDIR_PATH})
    env.append({'name': 'HOST_WORKDIR_PATH', 'value': HOST_WORKDIR_PATH})
    env.append({'name': 'DATA_DIR_PATH', 'value': DATA_DIR_PATH})
    env.append({'name': 'PARAMS_DIR_PATH', 'value': PARAMS_DIR_PATH})
    env.append({'name': 'LOGS_DIR_PATH', 'value': LOGS_DIR_PATH})
    env.append({'name': 'APP_MODE', 'value': APP_MODE})
    env.append({'name': 'CONTAINER_MODE', 'value': CONTAINER_MODE})
    env.append({'name': 'INGRESS_NAME', 'value': INGRESS_NAME})
    env.append({'name': 'INGRESS_EXT_PORT', 'value': INGRESS_EXT_PORT})
    container.setdefault('env', env)
<<<<<<< HEAD
    with open('{}/scripts/kubernetes/start_admin_deployment.json'.format(PYTHONPATH), 'w') as f:
=======
    with open(f'{PYTHONPATH}/scripts/kubernetes/start_admin_deployment.json',
              'w') as f:
>>>>>>> 42d24afb
        f.write(json.dumps(content, indent=4))

    #admin service
    content = {}
    content.setdefault('apiVersion', 'v1')
    content.setdefault('kind', 'Service')
    metadata = content.setdefault('metadata', {})
    metadata.setdefault('name', ADMIN_HOST)
    labels = metadata.setdefault('labels', {})
    labels.setdefault('name', ADMIN_HOST)
    spec = content.setdefault('spec', {})
    spec.setdefault('type', 'NodePort')
    ports = spec.setdefault('ports', [])
    ports.append({
        'port': int(ADMIN_PORT),
        'targetPort': int(ADMIN_PORT),
        'nodePort': int(ADMIN_EXT_PORT)
    })
    spec.setdefault('selector', {'name': ADMIN_HOST})
<<<<<<< HEAD
    with open('{}/scripts/kubernetes/start_admin_service.json'.format(PYTHONPATH), 'w') as f:
=======
    with open(f'{PYTHONPATH}/scripts/kubernetes/start_admin_service.json',
              'w') as f:
>>>>>>> 42d24afb
        f.write(json.dumps(content, indent=4))

    #web service
    content = {}
    content.setdefault('apiVersion', 'v1')
    content.setdefault('kind', 'Service')
    metadata = content.setdefault('metadata', {})
    metadata.setdefault('name', WEB_ADMIN_HOST)
    labels = metadata.setdefault('labels', {})
    labels.setdefault('name', WEB_ADMIN_HOST)
    spec = content.setdefault('spec', {})
    spec.setdefault('type', 'NodePort')
    ports = spec.setdefault('ports', [])
    ports.append({
        'port': int(3001),
        'targetPort': int(3001),
        'nodePort': int(WEB_ADMIN_EXT_PORT)
    })
    spec.setdefault('selector', {'name': WEB_ADMIN_HOST})
<<<<<<< HEAD
    with open('{}/scripts/kubernetes/start_web_admin_service.json'.format(PYTHONPATH), 'w') as f:
=======
    with open(f'{PYTHONPATH}/scripts/kubernetes/start_web_admin_service.json',
              'w') as f:
>>>>>>> 42d24afb
        f.write(json.dumps(content, indent=4))

    #web deployment
    content = {}
    content.setdefault('apiVersion', 'apps/v1')
    content.setdefault('kind', 'Deployment')
    metadata = content.setdefault('metadata', {})
    metadata.setdefault('name', WEB_ADMIN_HOST)
    labels = metadata.setdefault('labels', {})
    labels.setdefault('name', WEB_ADMIN_HOST)
    spec = content.setdefault('spec', {})
    spec.setdefault('replicas', 1)
    spec.setdefault('selector', {'matchLabels': {'name': WEB_ADMIN_HOST}})
    template = spec.setdefault('template', {})
    template.setdefault('metadata', {'labels': {'name': WEB_ADMIN_HOST}})
    container = {}
    container.setdefault('name', WEB_ADMIN_HOST)
<<<<<<< HEAD
    container.setdefault('image', '{}:{}'.format(SINGA_AUTO_IMAGE_WEB_ADMIN, SINGA_AUTO_VERSION))
=======
    container.setdefault('image',
                         f'{SINGA_AUTO_IMAGE_WEB_ADMIN}:{SINGA_AUTO_VERSION}')
>>>>>>> 42d24afb
    template.setdefault('spec', {'containers': [container]})
    env = []
    env.append({'name': 'SINGA_AUTO_ADDR', 'value': SINGA_AUTO_ADDR})
    env.append({'name': 'ADMIN_EXT_PORT', 'value': ADMIN_EXT_PORT})
    container.setdefault('env', env)
<<<<<<< HEAD
    with open('{}/scripts/kubernetes/start_web_admin_deployment.json'.format(PYTHONPATH), 'w') as f:
        f.write(json.dumps(content, indent=4))
=======
    with open(
            f'{PYTHONPATH}/scripts/kubernetes/start_web_admin_deployment.json',
            'w') as f:
        f.write(json.dumps(content, indent=4))
>>>>>>> 42d24afb
<|MERGE_RESOLUTION|>--- conflicted
+++ resolved
@@ -101,12 +101,7 @@
         'nodePort': int(ZOOKEEPER_EXT_PORT)
     })
     spec.setdefault('selector', {'name': ZOOKEEPER_HOST})
-<<<<<<< HEAD
     with open('{}/scripts/kubernetes/start_zookeeper_service.json'.format(PYTHONPATH), 'w') as f:
-=======
-    with open(f'{PYTHONPATH}/scripts/kubernetes/start_zookeeper_service.json',
-              'w') as f:
->>>>>>> 42d24afb
         f.write(json.dumps(content, indent=4))
 
     #zk deployment
@@ -129,13 +124,7 @@
     env.append({'name': 'CONTAINER_MODE', 'value': CONTAINER_MODE})
     container.setdefault('env', env)
     template.setdefault('spec', {'containers': [container]})
-<<<<<<< HEAD
     with open('{}/scripts/kubernetes/start_zookeeper_deployment.json'.format(PYTHONPATH), 'w') as f:
-=======
-    with open(
-            f'{PYTHONPATH}/scripts/kubernetes/start_zookeeper_deployment.json',
-            'w') as f:
->>>>>>> 42d24afb
         f.write(json.dumps(content, indent=4))
 
     #kafka service
@@ -155,12 +144,7 @@
         'nodePort': int(KAFKA_EXT_PORT)
     })
     spec.setdefault('selector', {'name': KAFKA_HOST})
-<<<<<<< HEAD
     with open('{}/scripts/kubernetes/start_kafka_service.json'.format(PYTHONPATH), 'w') as f:
-=======
-    with open(f'{PYTHONPATH}/scripts/kubernetes/start_kafka_service.json',
-              'w') as f:
->>>>>>> 42d24afb
         f.write(json.dumps(content, indent=4))
 
     #kafka deployment
@@ -181,26 +165,14 @@
     container.setdefault('image', IMAGE_KAFKA)
     env = []
     env.append({'name': 'CONTAINER_MODE', 'value': CONTAINER_MODE})
-<<<<<<< HEAD
     env.append({'name': 'KAFKA_ZOOKEEPER_CONNECT', 'value': '{}:{}'.format(ZOOKEEPER_HOST, ZOOKEEPER_PORT)})
-=======
-    env.append({
-        'name': 'KAFKA_ZOOKEEPER_CONNECT',
-        'value': f'{ZOOKEEPER_HOST}:{ZOOKEEPER_PORT}'
-    })
->>>>>>> 42d24afb
     env.append({'name': 'KAFKA_ADVERTISED_HOST_NAME', 'value': KAFKA_HOST})
     env.append({'name': 'KAFKA_MESSAGE_MAX_BYTES', 'value': "134217728"})
     env.append({'name': 'KAFKA_FETCH_MAX_BYTES', 'value': "134217728"})
     env.append({'name': 'KAFKA_ADVERTISED_PORT', 'value': KAFKA_PORT})
     container.setdefault('env', env)
     template.setdefault('spec', {'containers': [container]})
-<<<<<<< HEAD
     with open('{}/scripts/kubernetes/start_kafka_deployment.json'.format(PYTHONPATH), 'w') as f:
-=======
-    with open(f'{PYTHONPATH}/scripts/kubernetes/start_kafka_deployment.json',
-              'w') as f:
->>>>>>> 42d24afb
         f.write(json.dumps(content, indent=4))
 
     #db service
@@ -221,12 +193,7 @@
             'nodePort': int(POSTGRES_EXT_PORT)
         })
         spec.setdefault('selector', {'name': POSTGRES_HOST})
-<<<<<<< HEAD
         with open('{}/scripts/kubernetes/start_db_service.json'.format(PYTHONPATH), 'w') as f:
-=======
-        with open(f'{PYTHONPATH}/scripts/kubernetes/start_db_service.json',
-                  'w') as f:
->>>>>>> 42d24afb
             f.write(json.dumps(content, indent=4))
 
         #db deployment
@@ -253,7 +220,6 @@
             },
         ])
 
-<<<<<<< HEAD
         template.setdefault('spec', {'containers': [container],
                                      'volumes': [
                                                  {'name': 'db-path',
@@ -261,18 +227,7 @@
                                                  ]
                                      }
                             )
-=======
-        template.setdefault(
-            'spec', {
-                'containers': [container],
-                'volumes': [{
-                    'name': 'db-path',
-                    'hostPath': {
-                        'path': f'{HOST_WORKDIR_PATH}/{DB_DIR_PATH}'
-                    }
-                }]
-            })
->>>>>>> 42d24afb
+
         env = []
         env.append({'name': 'CONTAINER_MODE', 'value': CONTAINER_MODE})
         env.append({'name': 'POSTGRES_HOST', 'value': POSTGRES_HOST})
@@ -280,12 +235,7 @@
         env.append({'name': 'POSTGRES_PASSWORD', 'value': POSTGRES_PASSWORD})
         container.setdefault('env', env)
         template.setdefault('spec', {'containers': [container]})
-<<<<<<< HEAD
         with open('{}/scripts/kubernetes/start_db_deployment.json'.format(PYTHONPATH), 'w') as f:
-=======
-        with open(f'{PYTHONPATH}/scripts/kubernetes/start_db_deployment.json',
-                  'w') as f:
->>>>>>> 42d24afb
             f.write(json.dumps(content, indent=4))
 
     #redis service
@@ -305,12 +255,8 @@
         'nodePort': int(REDIS_EXT_PORT)
     })
     spec.setdefault('selector', {'name': REDIS_HOST})
-<<<<<<< HEAD
     with open('{}/scripts/kubernetes/start_redis_service.json'.format(PYTHONPATH), 'w') as f:
-=======
-    with open(f'{PYTHONPATH}/scripts/kubernetes/start_redis_service.json',
-              'w') as f:
->>>>>>> 42d24afb
+
         f.write(json.dumps(content, indent=4))
 
     #redis deployment
@@ -330,12 +276,8 @@
     container.setdefault('name', REDIS_HOST)
     container.setdefault('image', IMAGE_REDIS)
     template.setdefault('spec', {'containers': [container]})
-<<<<<<< HEAD
     with open('{}/scripts/kubernetes/start_redis_deployment.json'.format(PYTHONPATH), 'w') as f:
-=======
-    with open(f'{PYTHONPATH}/scripts/kubernetes/start_redis_deployment.json',
-              'w') as f:
->>>>>>> 42d24afb
+
         f.write(json.dumps(content, indent=4))
 
     #admin deployment
@@ -353,7 +295,6 @@
     template.setdefault('metadata', {'labels': {'name': ADMIN_HOST}})
     container = {}
     container.setdefault('name', ADMIN_HOST)
-<<<<<<< HEAD
     container.setdefault('image', '{}:{}'.format(SINGA_AUTO_IMAGE_ADMIN, SINGA_AUTO_VERSION))
     if APP_MODE == 'DEV':
         container.setdefault('volumeMounts', [{'name': ADMIN_HOST, 'mountPath': '/var/run/docker.sock'},
@@ -365,20 +306,7 @@
                                      ]
                                      }
                             )
-=======
-    container.setdefault('image',
-                         f'{SINGA_AUTO_IMAGE_ADMIN}:{SINGA_AUTO_VERSION}')
-    if CONTAINER_MODE == 'DEV':
-        container.setdefault('volumeMounts', [{
-            'name': ADMIN_HOST,
-            'mountPath': '/var/run/docker.sock'
-        }, {
-            'name': 'admin-log',
-            'mountPath': DOCKER_WORKDIR_PATH
-        }])
-        template.setdefault('spec', {'containers': [container], 'volumes': [{'name': ADMIN_HOST, 'hostPath': {'path': '/var/run/docker.sock'}}, \
-                                    {'name': 'admin-log', 'hostPath': {'path': os.getenv('PWD', '')}}]})
->>>>>>> 42d24afb
+
     else:
         container.setdefault('volumeMounts', [{'name': 'work-path', 'mountPath': '{}/{}'.format(DOCKER_WORKDIR_PATH, DATA_DIR_PATH)}, \
                                               {'name': 'param-path', 'mountPath': '{}/{}'.format(DOCKER_WORKDIR_PATH, PARAMS_DIR_PATH)}, \
@@ -423,12 +351,7 @@
     env.append({'name': 'INGRESS_NAME', 'value': INGRESS_NAME})
     env.append({'name': 'INGRESS_EXT_PORT', 'value': INGRESS_EXT_PORT})
     container.setdefault('env', env)
-<<<<<<< HEAD
     with open('{}/scripts/kubernetes/start_admin_deployment.json'.format(PYTHONPATH), 'w') as f:
-=======
-    with open(f'{PYTHONPATH}/scripts/kubernetes/start_admin_deployment.json',
-              'w') as f:
->>>>>>> 42d24afb
         f.write(json.dumps(content, indent=4))
 
     #admin service
@@ -448,12 +371,8 @@
         'nodePort': int(ADMIN_EXT_PORT)
     })
     spec.setdefault('selector', {'name': ADMIN_HOST})
-<<<<<<< HEAD
     with open('{}/scripts/kubernetes/start_admin_service.json'.format(PYTHONPATH), 'w') as f:
-=======
-    with open(f'{PYTHONPATH}/scripts/kubernetes/start_admin_service.json',
-              'w') as f:
->>>>>>> 42d24afb
+
         f.write(json.dumps(content, indent=4))
 
     #web service
@@ -473,12 +392,8 @@
         'nodePort': int(WEB_ADMIN_EXT_PORT)
     })
     spec.setdefault('selector', {'name': WEB_ADMIN_HOST})
-<<<<<<< HEAD
     with open('{}/scripts/kubernetes/start_web_admin_service.json'.format(PYTHONPATH), 'w') as f:
-=======
-    with open(f'{PYTHONPATH}/scripts/kubernetes/start_web_admin_service.json',
-              'w') as f:
->>>>>>> 42d24afb
+
         f.write(json.dumps(content, indent=4))
 
     #web deployment
@@ -496,23 +411,12 @@
     template.setdefault('metadata', {'labels': {'name': WEB_ADMIN_HOST}})
     container = {}
     container.setdefault('name', WEB_ADMIN_HOST)
-<<<<<<< HEAD
     container.setdefault('image', '{}:{}'.format(SINGA_AUTO_IMAGE_WEB_ADMIN, SINGA_AUTO_VERSION))
-=======
-    container.setdefault('image',
-                         f'{SINGA_AUTO_IMAGE_WEB_ADMIN}:{SINGA_AUTO_VERSION}')
->>>>>>> 42d24afb
+
     template.setdefault('spec', {'containers': [container]})
     env = []
     env.append({'name': 'SINGA_AUTO_ADDR', 'value': SINGA_AUTO_ADDR})
     env.append({'name': 'ADMIN_EXT_PORT', 'value': ADMIN_EXT_PORT})
     container.setdefault('env', env)
-<<<<<<< HEAD
     with open('{}/scripts/kubernetes/start_web_admin_deployment.json'.format(PYTHONPATH), 'w') as f:
-        f.write(json.dumps(content, indent=4))
-=======
-    with open(
-            f'{PYTHONPATH}/scripts/kubernetes/start_web_admin_deployment.json',
-            'w') as f:
-        f.write(json.dumps(content, indent=4))
->>>>>>> 42d24afb
+        f.write(json.dumps(content, indent=4))