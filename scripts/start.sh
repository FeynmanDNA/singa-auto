--- conflicted
+++ resolved
@@ -7,13 +7,7 @@
 bash ./scripts/create_docker_swarm.sh
 
 # Pull images from Docker Hub
-<<<<<<< HEAD
-
-title "Pulling images for Rafiki from Docker Hub..."
-bash $FILE_DIR/pull_images.sh || exit 1
-=======
 bash ./scripts/pull_images.sh || exit 1
->>>>>>> f2618d96
 
 # Start whole Rafiki stack
 bash ./scripts/start_db.sh || exit 1
