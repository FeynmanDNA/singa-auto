--- conflicted
+++ resolved
@@ -13,14 +13,11 @@
 # MacOS
 .DS_Store
 
-<<<<<<< HEAD
-=======
 # Sphinx documentation
 .doctrees/
 docs/*
 !docs/src
 
->>>>>>> 999db7bb
 # Datasets
 data/*
 !data/.gitkeep
